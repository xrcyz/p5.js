--- conflicted
+++ resolved
@@ -15,33 +15,7 @@
     assert.typeOf(preload, 'Boolean');
   });
 
-<<<<<<< HEAD
-  suite('loadJSON() in Preload', function() {
-=======
-  suite('loadFont() in Preload', function () {
-    test('should be a function', function() {
-      assert.ok(loadFont);
-      assert.typeOf(loadFont, 'function');
-    });
-
-    test('should return an object', function() {
-      result = loadFont('/test/unit/assets/acmesa.ttf');
-      assert.ok(result);
-      assert.isObject(result);
-    });
-
-    test('should load the font', function(done) {
-      result = loadFont('/test/unit/assets/acmesa.ttf', function() {
-        assert.typeOf(result.font, 'object');
-        assert.equal(result.font.familyName, 'A.C.M.E. Secret Agent');
-        done();
-      });
-    });
-  });
-
   suite('loadJSON() in Preload', function () {
->>>>>>> 9e0e1e0e
-
     test('should be a function', function() {
       assert.ok(loadJSON);
       assert.typeOf(loadJSON, 'function');
