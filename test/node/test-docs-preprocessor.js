--- conflicted
+++ resolved
@@ -14,7 +14,6 @@
 
     it('should merge methods with the same name', function() {
       var data = {
-<<<<<<< HEAD
         classitems: [{
           file: 'foo.js',
           line: 1,
@@ -30,25 +29,6 @@
           params: [{name: 'baz', type: 'Number'}]
         }],
         consts: {}
-=======
-        classitems: [
-          {
-            file: 'foo.js',
-            line: 1,
-            description: 'Does foo.',
-            itemtype: 'method',
-            name: 'foo',
-            params: [{ name: 'bar', type: 'String' }]
-          },
-          {
-            file: 'foo.js',
-            line: 5,
-            itemtype: 'method',
-            name: 'foo',
-            params: [{ name: 'baz', type: 'Number' }]
-          }
-        ]
->>>>>>> a09518a6
       };
 
       merge(data);
@@ -58,7 +38,6 @@
           {
             file: 'foo.js',
             line: 1,
-<<<<<<< HEAD
             params: [{name: 'bar', type: 'String'}]
           }, {
             line: 5,
@@ -66,55 +45,26 @@
           }]
         }],
         consts: {}
-=======
-            description: 'Does foo.',
-            itemtype: 'method',
-            name: 'foo',
-            overloads: [
-              {
-                line: 1,
-                params: [{ name: 'bar', type: 'String' }]
-              },
-              {
-                line: 5,
-                params: [{ name: 'baz', type: 'Number' }]
-              }
-            ]
-          }
-        ]
->>>>>>> a09518a6
       });
     });
 
     it('should not merge methods from different classes', function() {
       ensureMergeDoesNothing({
         classitems: [
-<<<<<<< HEAD
           {itemtype: 'method', class: 'Bar', name: 'foo'},
-          {itemtype: 'method', class: 'Baz', name: 'foo'},
+          {itemtype: 'method', class: 'Baz', name: 'foo'}
         ],
         consts: {}
-=======
-          { itemtype: 'method', class: 'Bar', name: 'foo' },
-          { itemtype: 'method', class: 'Baz', name: 'foo' }
-        ]
->>>>>>> a09518a6
       });
     });
 
     it('should not merge properties', function() {
       ensureMergeDoesNothing({
         classitems: [
-<<<<<<< HEAD
           {itemtype: 'property', name: 'foo'},
-          {itemtype: 'property', name: 'foo'},
+          {itemtype: 'property', name: 'foo'}
         ],
         consts: {}
-=======
-          { itemtype: 'property', name: 'foo' },
-          { itemtype: 'property', name: 'foo' }
-        ]
->>>>>>> a09518a6
       });
     });
   });
@@ -126,15 +76,6 @@
       var data = {
         modules: {},
         classes: {},
-<<<<<<< HEAD
-        classitems: [{
-          description: 'hi `there`',
-          params: [{
-            description: 'what is *up*'
-          }]
-        }],
-        consts: {}
-=======
         classitems: [
           {
             description: 'hi `there`',
@@ -144,8 +85,8 @@
               }
             ]
           }
-        ]
->>>>>>> a09518a6
+        ],
+        consts: {}
       };
 
       render(data);
@@ -153,15 +94,6 @@
       expect(data).to.eql({
         modules: {},
         classes: {},
-<<<<<<< HEAD
-        classitems: [{
-          description: '<p>hi <code>there</code></p>\n',
-          params: [{
-            description: '<p>what is <em>up</em></p>\n'
-          }]
-        }],
-        consts: {}
-=======
         classitems: [
           {
             description: '<p>hi <code>there</code></p>\n',
@@ -171,8 +103,8 @@
               }
             ]
           }
-        ]
->>>>>>> a09518a6
+        ],
+        consts: {}
       });
     });
   });
