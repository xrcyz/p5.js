--- conflicted
+++ resolved
@@ -86,13 +86,8 @@
 
 #### Light Shader (for lighting AND textures)
 Accounts for:
-<<<<<<< HEAD
 * Lighting parameters set by `ambientLight()`, `directionalLight()`, `pointLight()`, and `specularLight()`
-* Material parameters set by `ambientMaterial()`, and `specularMaterial()`
-=======
-* Lighting parameters set by `ambientLight()`, `directionalLight()`, and `pointLight()`
 * Material parameters set by `ambientMaterial()`, `emissiveMaterial()` and `specularMaterial()`
->>>>>>> 23b7b188
 * Texture parameters, set by `texture()`
 
 #### Normal Shader
@@ -126,7 +121,6 @@
 
 #### Light Parameters
 
-<<<<<<< HEAD
 |Parameter                                      |Line Shader|TexLight Shader|Color Shader|Normal Shader|Point Shader|
 |-----------------------------------------------|-----------|---------------|------------|-------------|------------|
 |`uniform int uAmbientLightCount;`              |           |x              |            |             |            |
@@ -140,31 +134,12 @@
 |`uniform vec3 uPointLightDiffuseColors[8];`    |           |x              |            |             |            |
 |`uniform vec3 uPointLightSpecularColors[8];`   |           |x              |            |             |            |
 |`uniform bool uSpecular;`                      |           |x              |            |             |            |
+|`uniform bool uEmissive;`                      |           |x              |            |             |            |
 |`uniform int  uShininess;`                     |           |x              |            |             |            |
 |`uniform bool uUseLighting;`                   |           |x              |            |             |            |
 |`uniform float uConstantAttenuation;`          |           |x              |            |             |            |
 |`uniform float uLinearAttenuation;`            |           |x              |            |             |            |
 |`uniform float uQuadraticAttenuation;`         |           |x              |            |             |            |
-=======
-|Parameter                             |Line Shader|TexLight Shader|Color Shader|Normal Shader|Point Shader|
-|--------------------------------------|-----------|---------------|------------|-------------|------------|
-|`uniform int uAmbientLightCount;`     |           |x              |            |             |            |
-|`uniform int uAmbientLightCount;`     |           |x              |            |             |            |
-|`uniform int uDirectionalLightCount;` |           |x              |            |             |            |
-|`uniform int uPointLightCount;`       |           |x              |            |             |            |
-|`uniform vec3 uAmbientColor[8];`      |           |x              |            |             |            |
-|`uniform vec3 uLightingDirection[8];` |           |x              |            |             |            |
-|`uniform vec3 uDirectionalColor[8];`  |           |x              |            |             |            |
-|`uniform vec3 uPointLightLocation[8];`|           |x              |            |             |            |
-|`uniform vec3 uPointLightColor[8];`   |           |x              |            |             |            |
-|`uniform bool uSpecular;`             |           |x              |            |             |            |
-|`uniform bool uEmissive;`             |           |x              |            |             |            |
-|`uniform int  uShininess;`            |           |x              |            |             |            |
-|`uniform bool uUseLighting;`          |           |x              |            |             |            |
-|`uniform float uConstantAttenuation;` |           |x              |            |             |            |
-|`uniform float uLinearAttenuation;`   |           |x              |            |             |            |
-|`uniform float uQuadraticAttenuation;`|           |x              |            |             |            |
->>>>>>> 23b7b188
     
 #### Texture Parameters
 
