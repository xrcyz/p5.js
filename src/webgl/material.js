/**
 * @module Lights, Camera
 * @submodule Material
 * @for p5
 * @requires core
 */

'use strict';

var p5 = require('../core/core');
var constants = require('../core/constants');
require('./p5.Texture');


/**
 * Loads a custom shader from the provided vertex and fragment
 * shader paths. The shader files are loaded asynchronously in the
 * background, so this method should be used in preload().
 *
 * For now, there are three main types of shaders. p5 will automatically
 * supply appropriate vertices, normals, colors, and lighting attributes
 * if the parameters defined in the shader match the names.
 *
 * @method loadShader
 * @param {String} [vertFilename] path to file containing vertex shader
 * source code
 * @param {String} [fragFilename] path to file containing fragment shader
 * source code
 * @return {p5.Shader} a shader object created from the provided
 * vertex and fragment shader files.
 */
p5.prototype.loadShader = function (vertFilename, fragFilename) {
  var loadedShader = new p5.Shader();

  var self = this;
  var loadedFrag = false;
  var loadedVert = false;

  this.loadStrings(fragFilename, function(result) {
    loadedShader._fragSrc = result.join('\n');
    loadedFrag = true;
    if (!loadedVert) {
      self._incrementPreload();
    }
  });
  this.loadStrings(vertFilename, function(result) {
    loadedShader._vertSrc = result.join('\n');
    loadedVert = true;
    if (!loadedFrag) {
      self._incrementPreload();
    }
  });

  return loadedShader;
};


/**
 * The shader() function lets the user provide a custom shader
 * to fill in shapes in WEBGL mode. Users can create their
 * own shaders by loading vertex and fragment shaders with
 * loadShader().
 *
 * @method shader
 * @chainable
 * @param {p5.Shader} [s] the desired p5.Shader to use for rendering
 * shapes.
 */
p5.prototype.shader = function (s) {
  if (s._renderer === undefined) {
    s._renderer = this._renderer;
  }
  this._renderer.shader(s);
  return this;
};

/**
 * Normal material for geometry. You can view all
 * possible materials in this
 * <a href="https://p5js.org/examples/3d-materials.html">example</a>.
 * @method normalMaterial
 * @return {p5}                the p5 object
 * @example
 * <div>
 * <code>
 * function setup(){
 *   createCanvas(100, 100, WEBGL);
 * }
 *
 * function draw(){
 *  background(200);
 *  normalMaterial();
 *  sphere(50);
 * }
 * </code>
 * </div>
 *
 * @alt
 * Red, green and blue gradient.
 *
 */
p5.prototype.normalMaterial = function(){
<<<<<<< HEAD
  this._renderer.drawMode = constants.FILL;
  this._renderer.setFillShader(this._renderer._getNormalShader());
  this._renderer.noStroke();
=======
  this._renderer.shader(this._renderer._getNormalShader());
>>>>>>> e0635e49
  return this;
};

/**
 * Texture for geometry.  You can view other possible materials in this
 * <a href="https://p5js.org/examples/3d-materials.html">example</a>.
 * @method texture
 * @param {p5.Image | p5.MediaElement | p5.Graphics} tex 2-dimensional graphics
 *                    to render as texture
 * @return {p5}                the p5 object
 * @example
 * <div>
 * <code>
 * var img;
 * function setup(){
 *   createCanvas(100, 100, WEBGL);
 *   img = loadImage("assets/laDefense.jpg");
 * }
 *
 * function draw(){
 *   background(0);
 *   rotateZ(frameCount * 0.01);
 *   rotateX(frameCount * 0.01);
 *   rotateY(frameCount * 0.01);
 *   //pass image as texture
 *   texture(img);
 *   box(200, 200, 200);
 * }
 * </code>
 * </div>
 *
 * <div>
 * <code>
 * var pg;
 * function setup(){
 *   createCanvas(100, 100, WEBGL);
 *   pg = createGraphics(200, 200);
 *   pg.textSize(100);
 * }
 *
 * function draw(){
 *   background(0);
 *   pg.background(255);
 *   pg.text('hello!', 0, 100);
 *   //pass image as texture
 *   texture(pg);
 *   plane(200);
 * }
 * </code>
 * </div>
 *
 * <div>
 * <code>
 * var vid;
 * function preload(){
 *   vid = createVideo("assets/fingers.mov");
 *   vid.hide();
 *   vid.loop();
 * }
 * function setup(){
 *   createCanvas(100, 100, WEBGL);
 * }
 *
 * function draw(){
 *   background(0);
 *   //pass video frame as texture
 *   texture(vid);
 *   plane(200);
 * }
 * </code>
 * </div>
 *
 * @alt
 * Rotating view of many images umbrella and grid roof on a 3d plane
 * black canvas
 * black canvas
 *
 */
p5.prototype.texture = function(){
  var args = new Array(arguments.length);
  for (var i = 0; i < args.length; ++i) {
    args[i] = arguments[i];
  }
<<<<<<< HEAD
  var gl = this._renderer.GL;
  var renderer = this._renderer;
  gl.depthMask(true);
  gl.enable(gl.BLEND);
  gl.blendFunc(gl.SRC_ALPHA, gl.ONE_MINUS_SRC_ALPHA);

  renderer.drawMode = constants.TEXTURE;
  var shader = renderer.setFillShader(renderer._getLightShader());
  if(this._renderer.curFillShader.active === false) {
    this._renderer.curFillShader.active = true;
  }
  shader.setUniform('uSpecular', false);
  shader.setUniform('isTexture', true);
  shader.setUniform('uSampler', args[0]);
  this._renderer.noStroke();
=======
  this._renderer.GL.depthMask(true);
  this._renderer.GL.enable(this._renderer.GL.BLEND);
  this._renderer.GL.blendFunc(this._renderer.GL.SRC_ALPHA,
    this._renderer.GL.ONE_MINUS_SRC_ALPHA);

  this._renderer.drawMode = 'texture';
  if (! this._renderer.curShader.isTextureShader()) {
    this._renderer.curShader =
      this._renderer.shader(this._renderer._getLightShader());
  }
  this._renderer.curShader.setUniform('uSpecular', false);
  this._renderer.curShader.setUniform('isTexture', true);
  this._renderer.curShader.setUniform('uSampler', args[0]);

>>>>>>> e0635e49
  return this;
};


/**
 * Ambient material for geometry with a given color. You can view all
 * possible materials in this
 * <a href="https://p5js.org/examples/3d-materials.html">example</a>.
 * @method  ambientMaterial
 * @param  {Number|Array|String|p5.Color} v1  gray value,
 * red or hue value (depending on the current color mode),
 * or color Array, or CSS color string
 * @param  {Number}            [v2] optional: green or saturation value
 * @param  {Number}            [v3] optional: blue or brightness value
 * @param  {Number}            [a]  optional: opacity
* @return {p5}                 the p5 object
 * @example
 * <div>
 * <code>
 * function setup(){
 *   createCanvas(100, 100, WEBGL);
 * }
 * function draw(){
 *  background(0);
 *  ambientLight(100);
 *  pointLight(250, 250, 250, 100, 100, 0);
 *  ambientMaterial(250);
 *  sphere(50);
 * }
 * </code>
 * </div>
 *
 * @alt
 * radiating light source from top right of canvas
 *
 */
p5.prototype.ambientMaterial = function(v1, v2, v3, a) {
<<<<<<< HEAD
  var shader = this._renderer.setFillShader(this._renderer._getLightShader());
  this._renderer.drawMode = constants.FILL;
  var colors = this._renderer._applyColorBlend.apply(this._renderer, arguments);
  shader.setUniform('uMaterialColor', colors);
  shader.setUniform('uSpecular', false);
  shader.setUniform('isTexture', false);
  this._renderer.noStroke();
=======
  if (! this._renderer.curShader.isLightShader()) {
    this._renderer.curShader =
      this._renderer.shader(this._renderer._getLightShader());
  }

  var colors = this._renderer._applyColorBlend.apply(this._renderer, arguments);
  this._renderer.curShader.setUniform('uMaterialColor', colors);
  this._renderer.curShader.setUniform('uSpecular', false);
  this._renderer.curShader.setUniform('isTexture', false);
>>>>>>> e0635e49
  return this;
};

/**
 * Specular material for geometry with a given color. You can view all
 * possible materials in this
 * <a href="https://p5js.org/examples/3d-materials.html">example</a>.
 * @method specularMaterial
 * @param  {Number|Array|String|p5.Color} v1  gray value,
 * red or hue value (depending on the current color mode),
 * or color Array, or CSS color string
 * @param  {Number}            [v2] optional: green or saturation value
 * @param  {Number}            [v3] optional: blue or brightness value
 * @param  {Number}            [a]  optional: opacity
 * @return {p5}                the p5 object
 * @example
 * <div>
 * <code>
 * function setup(){
 *   createCanvas(100, 100, WEBGL);
 * }
 * function draw(){
 *  background(0);
 *  ambientLight(100);
 *  pointLight(250, 250, 250, 100, 100, 0);
 *  specularMaterial(250);
 *  sphere(50);
 * }
 * </code>
 * </div>
 *
 * @alt
 * diffused radiating light source from top right of canvas
 *
 */
p5.prototype.specularMaterial = function(v1, v2, v3, a) {
<<<<<<< HEAD
  var shader = this._renderer.setFillShader(this._renderer._getLightShader());
  this._renderer.drawMode = constants.FILL;
  var colors = this._renderer._applyColorBlend.apply(this._renderer, arguments);
  shader.setUniform('uMaterialColor', colors);
  shader.setUniform('uSpecular', true);
  shader.setUniform('isTexture', false);
  this._renderer.noStroke();
=======
  if (! this._renderer.curShader.isLightShader()) {
    this._renderer.curShader =
      this._renderer.shader(this._renderer._getLightShader());
  }

  var colors = this._renderer._applyColorBlend.apply(this._renderer, arguments);
  this._renderer.curShader.setUniform('uMaterialColor', colors);
  this._renderer.curShader.setUniform('uSpecular', true);
  this._renderer.curShader.setUniform('isTexture', false);
>>>>>>> e0635e49
  return this;
};

/**
 * @private blends colors according to color components.
 * If alpha value is less than 1, we need to enable blending
 * on our gl context.  Otherwise opaque objects need to a depthMask.
 * @param  {Number} v1 [description]
 * @param  {Number} v2 [description]
 * @param  {Number} v3 [description]
 * @param  {Number} a  [description]
 * @return {[Number]}  Normalized numbers array
 */
p5.RendererGL.prototype._applyColorBlend = function(v1,v2,v3,a){
  var gl = this.GL;
  var color = this._pInst.color.apply(
    this._pInst, arguments);
  var colors = color._array;
  if(colors[colors.length-1] < 1.0){
    gl.depthMask(false);
    gl.enable(gl.BLEND);
    gl.blendEquation( gl.FUNC_ADD );
    gl.blendFunc( gl.SRC_ALPHA, gl.ONE_MINUS_SRC_ALPHA );
  } else {
    gl.depthMask(true);
    gl.disable(gl.BLEND);
  }
  return colors;
};

module.exports = p5;<|MERGE_RESOLUTION|>--- conflicted
+++ resolved
@@ -70,7 +70,11 @@
   if (s._renderer === undefined) {
     s._renderer = this._renderer;
   }
-  this._renderer.shader(s);
+  if(s.isStrokeShader()) {
+    this._renderer.setStrokeShader(s);
+  } else {
+    this._renderer.setFillShader(s);
+  }
   return this;
 };
 
@@ -100,13 +104,9 @@
  *
  */
 p5.prototype.normalMaterial = function(){
-<<<<<<< HEAD
   this._renderer.drawMode = constants.FILL;
   this._renderer.setFillShader(this._renderer._getNormalShader());
   this._renderer.noStroke();
-=======
-  this._renderer.shader(this._renderer._getNormalShader());
->>>>>>> e0635e49
   return this;
 };
 
@@ -190,38 +190,19 @@
   for (var i = 0; i < args.length; ++i) {
     args[i] = arguments[i];
   }
-<<<<<<< HEAD
-  var gl = this._renderer.GL;
-  var renderer = this._renderer;
-  gl.depthMask(true);
-  gl.enable(gl.BLEND);
-  gl.blendFunc(gl.SRC_ALPHA, gl.ONE_MINUS_SRC_ALPHA);
-
-  renderer.drawMode = constants.TEXTURE;
-  var shader = renderer.setFillShader(renderer._getLightShader());
-  if(this._renderer.curFillShader.active === false) {
-    this._renderer.curFillShader.active = true;
-  }
-  shader.setUniform('uSpecular', false);
-  shader.setUniform('isTexture', true);
-  shader.setUniform('uSampler', args[0]);
-  this._renderer.noStroke();
-=======
   this._renderer.GL.depthMask(true);
   this._renderer.GL.enable(this._renderer.GL.BLEND);
   this._renderer.GL.blendFunc(this._renderer.GL.SRC_ALPHA,
     this._renderer.GL.ONE_MINUS_SRC_ALPHA);
 
-  this._renderer.drawMode = 'texture';
-  if (! this._renderer.curShader.isTextureShader()) {
-    this._renderer.curShader =
-      this._renderer.shader(this._renderer._getLightShader());
-  }
-  this._renderer.curShader.setUniform('uSpecular', false);
-  this._renderer.curShader.setUniform('isTexture', true);
-  this._renderer.curShader.setUniform('uSampler', args[0]);
-
->>>>>>> e0635e49
+  this._renderer.drawMode = constants.TEXTURE;
+  if (! this._renderer.curFillShader.isTextureShader()) {
+    this._renderer.setFillShader(this._renderer._getLightShader());
+  }
+  this._renderer.curFillShader.setUniform('uSpecular', false);
+  this._renderer.curFillShader.setUniform('isTexture', true);
+  this._renderer.curFillShader.setUniform('uSampler', args[0]);
+  this._renderer.noStroke();
   return this;
 };
 
@@ -259,25 +240,13 @@
  *
  */
 p5.prototype.ambientMaterial = function(v1, v2, v3, a) {
-<<<<<<< HEAD
-  var shader = this._renderer.setFillShader(this._renderer._getLightShader());
-  this._renderer.drawMode = constants.FILL;
+  if (! this._renderer.curFillShader.isLightShader()) {
+    this._renderer.setFillShader(this._renderer._getLightShader());
+  }
   var colors = this._renderer._applyColorBlend.apply(this._renderer, arguments);
-  shader.setUniform('uMaterialColor', colors);
-  shader.setUniform('uSpecular', false);
-  shader.setUniform('isTexture', false);
-  this._renderer.noStroke();
-=======
-  if (! this._renderer.curShader.isLightShader()) {
-    this._renderer.curShader =
-      this._renderer.shader(this._renderer._getLightShader());
-  }
-
-  var colors = this._renderer._applyColorBlend.apply(this._renderer, arguments);
-  this._renderer.curShader.setUniform('uMaterialColor', colors);
-  this._renderer.curShader.setUniform('uSpecular', false);
-  this._renderer.curShader.setUniform('isTexture', false);
->>>>>>> e0635e49
+  this._renderer.curFillShader.setUniform('uMaterialColor', colors);
+  this._renderer.curFillShader.setUniform('uSpecular', false);
+  this._renderer.curFillShader.setUniform('isTexture', false);
   return this;
 };
 
@@ -314,25 +283,14 @@
  *
  */
 p5.prototype.specularMaterial = function(v1, v2, v3, a) {
-<<<<<<< HEAD
-  var shader = this._renderer.setFillShader(this._renderer._getLightShader());
-  this._renderer.drawMode = constants.FILL;
+  if (! this._renderer.curFillShader.isLightShader()) {
+    this._renderer.setFillShader(this._renderer._getLightShader());
+  }
+
   var colors = this._renderer._applyColorBlend.apply(this._renderer, arguments);
-  shader.setUniform('uMaterialColor', colors);
-  shader.setUniform('uSpecular', true);
-  shader.setUniform('isTexture', false);
-  this._renderer.noStroke();
-=======
-  if (! this._renderer.curShader.isLightShader()) {
-    this._renderer.curShader =
-      this._renderer.shader(this._renderer._getLightShader());
-  }
-
-  var colors = this._renderer._applyColorBlend.apply(this._renderer, arguments);
-  this._renderer.curShader.setUniform('uMaterialColor', colors);
-  this._renderer.curShader.setUniform('uSpecular', true);
-  this._renderer.curShader.setUniform('isTexture', false);
->>>>>>> e0635e49
+  this._renderer.curFillShader.setUniform('uMaterialColor', colors);
+  this._renderer.curFillShader.setUniform('uSpecular', true);
+  this._renderer.curFillShader.setUniform('isTexture', false);
   return this;
 };
 
