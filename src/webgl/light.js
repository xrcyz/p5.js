--- conflicted
+++ resolved
@@ -162,15 +162,9 @@
     _y = arguments[arguments.length - 2];
     _z = arguments[arguments.length - 1];
   } else {
-<<<<<<< HEAD
     _x = v.x;
     _y = v.y;
     _z = v.z;
-=======
-    _x = args[args.length - 1].x;
-    _y = args[args.length - 1].y;
-    _z = args[args.length - 1].z;
->>>>>>> e385aead
   }
   shader.setUniform('uUseLighting', true);
   //in case there's no material color for the geometry
@@ -278,15 +272,9 @@
     _y = arguments[arguments.length - 2];
     _z = arguments[arguments.length - 1];
   } else {
-<<<<<<< HEAD
     _x = v.x;
     _y = v.y;
     _z = v.z;
-=======
-    _x = args[args.length - 1].x;
-    _y = args[args.length - 1].y;
-    _z = args[args.length - 1].z;
->>>>>>> e385aead
   }
 
   var shader = this._renderer._useLightShader();
