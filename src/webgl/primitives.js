/**
 * @module Shape
 * @submodule 3D Primitives
 * @for p5
 * @requires core
 * @requires p5.Geometry
 */

'use strict';

var p5 = require('../core/core');
require('./p5.Geometry');
/**
 * Draw a plane with given a width and height
 * @method plane
 * @param  {Number} width      width of the plane
 * @param  {Number} height     height of the plane
 * @param  {Number} [detailX]  Optional number of triangle
 *                             subdivisions in x-dimension
 * @param {Number} [detailY]   Optional number of triangle
 *                             subdivisions in y-dimension
 * @return {p5}                the p5 object
 * @example
 * <div>
 * <code>
 * //draw a plane with width 200 and height 200
 * function setup(){
 *   createCanvas(100, 100, WEBGL);
 * }
 *
 * function draw(){
 *   background(200);
 *   plane(200, 200);
 * }
 * </code>
 * </div>
 */
p5.prototype.plane = function(){
  var args = Array.prototype.slice.call(arguments);
  var width = args[0] || 50;
  var height = args[1] || width;
  var detailX = typeof args[2] === 'number' ? args[2] : 1;
  var detailY = typeof args[3] === 'number' ? args[3] : 1;

  var gId = 'plane|'+width+'|'+height+'|'+detailX+'|'+detailY;

  if(!this._renderer.geometryInHash(gId)){
    var _plane = function(){
      var u,v,p;
      for (var i = 0; i <= this.detailY; i++){
        v = i / this.detailY;
        for (var j = 0; j <= this.detailX; j++){
          u = j / this.detailX;
          p = new p5.Vector(width * u - width/2,
            height * v - height/2,
            0);
          this.vertices.push(p);
          this.uvs.push([u,v]);
        }
      }
    };
    var planeGeom =
    new p5.Geometry(detailX, detailY, _plane);
    planeGeom
      .computeFaces()
      .computeNormals();
    this._renderer.createBuffers(gId, planeGeom);
  }

  this._renderer.drawBuffers(gId);

};

/**
 * Draw a box with given width, height and depth
 * @method  box
 * @param  {Number} width     width of the box
 * @param  {Number} Height    height of the box
 * @param  {Number} depth     depth of the box
 * @param {Number} [detailX]  Optional number of triangle
 *                            subdivisions in x-dimension
 * @param {Number} [detailY]  Optional number of triangle
 *                            subdivisions in y-dimension
 * @return {p5}               the p5 object
 * @example
 * <div>
 * <code>
 * //draw a spining box with width, height and depth 200
 * function setup(){
 *   createCanvas(100, 100, WEBGL);
 * }
 *
 * function draw(){
 *   background(200);
 *   rotateX(frameCount * 0.01);
 *   rotateY(frameCount * 0.01);
 *   box(200, 200, 200);
 * }
 * </code>
 * </div>
 */
p5.prototype.box = function(){
  var args = Array.prototype.slice.call(arguments);
  var width = args[0] || 50;
  var height = args[1] || width;
  var depth = args[2] || width;

  var detailX = typeof args[3] === 'number' ? args[3] : 4;
  var detailY = typeof args[4] === 'number' ? args[4] : 4;
  var gId = 'box|'+width+'|'+height+'|'+depth+'|'+detailX+'|'+detailY;

  if(!this._renderer.geometryInHash(gId)){
    var _box = function(){
      var cubeIndices = [
        [0, 4, 2, 6],// -1, 0, 0],// -x
        [1, 3, 5, 7],// +1, 0, 0],// +x
        [0, 1, 4, 5],// 0, -1, 0],// -y
        [2, 6, 3, 7],// 0, +1, 0],// +y
        [0, 2, 1, 3],// 0, 0, -1],// -z
        [4, 5, 6, 7]// 0, 0, +1] // +z
      ];
      var id=0;
      for (var i = 0; i < cubeIndices.length; i++) {
        var cubeIndex = cubeIndices[i];
        var v = i * 4;
        for (var j = 0; j < 4; j++) {
          var d = cubeIndex[j];
          //inspired by lightgl:
          //https://github.com/evanw/lightgl.js
          //octants:https://en.wikipedia.org/wiki/Octant_(solid_geometry)
          var octant = new p5.Vector(
            ((d & 1) * 2 - 1)*width/2,
            ((d & 2) - 1) *height/2,
            ((d & 4) / 2 - 1) * depth/2);
          this.vertices.push( octant );
          this.uvs.push([j & 1, (j & 2) / 2]);
          id++;
        }
        this.faces.push([v, v + 1, v + 2]);
        this.faces.push([v + 2, v + 1, v + 3]);
      }
    };
    var boxGeom = new p5.Geometry(detailX,detailY, _box);
    boxGeom.computeNormals();
    //initialize our geometry buffer with
    //the key val pair:
    //geometry Id, Geom object
    this._renderer.createBuffers(gId, boxGeom);
  }
  this._renderer.drawBuffers(gId);

  return this;

};

/**
 * Draw a sphere with given radius
 * @method sphere
 * @param  {Number} radius            radius of circle
 * @param  {Number} [detailX]         optional: number of segments,
 *                                    the more segments the smoother geometry
 *                                    default is 24
 * @param  {Number} [detailY]         optional: number of segments,
 *                                    the more segments the smoother geometry
 *                                    default is 16
 * @return {p5}                       the p5 object
 * @example
 * <div>
 * <code>
 * // draw a sphere with radius 200
 * function setup(){
 *   createCanvas(100, 100, WEBGL);
 * }
 *
 * function draw(){
 *   background(200);
 *   sphere(200);
 * }
 * </code>
 * </div>
 */
p5.prototype.sphere = function(){
  var args = Array.prototype.slice.call(arguments);
  //@todo validate params here
  //
  var radius = args[0] || 50;
  var detailX = typeof args[1] === 'number' ? args[1] : 24;
  var detailY = typeof args[2] === 'number' ? args[2] : 16;
  var gId = 'sphere|'+radius+'|'+detailX+'|'+detailY;
  if(!this._renderer.geometryInHash(gId)){
    var _sphere = function(){
      var u,v,p;
      for (var i = 0; i <= this.detailY; i++){
        v = i / this.detailY;
        for (var j = 0; j <= this.detailX; j++){
          u = j / this.detailX;
          var theta = 2 * Math.PI * u;
          var phi = Math.PI * v - Math.PI / 2;
          p = new p5.Vector(radius * Math.cos(phi) * Math.sin(theta),
            radius * Math.sin(phi),
            radius * Math.cos(phi) * Math.cos(theta));
          this.vertices.push(p);
          this.uvs.push([u,v]);
        }
      }
    };
    var sphereGeom = new p5.Geometry(detailX, detailY, _sphere);
    sphereGeom
      .computeFaces()
      .computeNormals()
      .averageNormals()
      .averagePoleNormals();
    this._renderer.createBuffers(gId, sphereGeom);
  }
  this._renderer.drawBuffers(gId);

  return this;
};


/**
* @private
* helper function for creating both cones and cyllinders
*/
var _truncatedCone = function(
  bottomRadius,
  topRadius,
  height,
  detailX,
  detailY,
  topCap,
  bottomCap) {
  detailX = (detailX < 3) ? 3 : detailX;
  detailY = (detailY < 1) ? 1 : detailY;
  topCap = (topCap === undefined) ? true : topCap;
  bottomCap = (bottomCap === undefined) ? true : bottomCap;
  var extra = (topCap ? 2 : 0) + (bottomCap ? 2 : 0);
  var vertsAroundEdge = detailX + 1;

  // ensure constant slant
  var slant = Math.atan2(bottomRadius - topRadius, height);
  var start = topCap ? -2 : 0;
  var end = detailY + (bottomCap ? 2 : 0);
  var yy, ii;
  for (yy = start; yy <= end; ++yy) {
    var v = yy / detailY;
    var y = height * v;
    var ringRadius;
    if (yy < 0) {
      y = 0;
      v = 1;
      ringRadius = bottomRadius;
    } else if (yy > detailY) {
      y = height;
      v = 1;
      ringRadius = topRadius;
    } else {
      ringRadius = bottomRadius +
        (topRadius - bottomRadius) * (yy / detailY);
    }
    if (yy === -2 || yy === detailY + 2) {
      ringRadius = 0;
      v = 0;
    }
    y -= height / 2;
    for (ii = 0; ii < vertsAroundEdge; ++ii) {
      //VERTICES
      this.vertices.push(
        new p5.Vector(
          Math.sin(ii*Math.PI * 2 /detailX) * ringRadius,
          y,
          Math.cos(ii*Math.PI * 2 /detailX) * ringRadius)
        );
      //VERTEX NORMALS
      this.vertexNormals.push(
        new p5.Vector(
          (yy < 0 || yy > detailY) ? 0 :
          (Math.sin(ii * Math.PI * 2 / detailX) * Math.cos(slant)),
          (yy < 0) ? -1 : (yy > detailY ? 1 : Math.sin(slant)),
          (yy < 0 || yy > detailY) ? 0 :
          (Math.cos(ii * Math.PI * 2 / detailX) * Math.cos(slant)))
        );
      //UVs
      this.uvs.push([(ii / detailX), v]);
    }
  }
  for (yy = 0; yy < detailY + extra; ++yy) {
    for (ii = 0; ii < detailX; ++ii) {
      this.faces.push([vertsAroundEdge * (yy + 0) + 0 + ii,
        vertsAroundEdge * (yy + 0) + 1 + ii,
        vertsAroundEdge * (yy + 1) + 1 + ii]);
      this.faces.push([vertsAroundEdge * (yy + 0) + 0 + ii,
        vertsAroundEdge * (yy + 1) + 1 + ii,
        vertsAroundEdge * (yy + 1) + 0 + ii]);
    }
  }
};

/**
 * Draw a cylinder with given radius and height
 * @method  cylinder
 * @param  {Number} radius     radius of the surface
 * @param  {Number} height     height of the cylinder
 * @param  {Number} [detailX]  optional: number of segments,
 *                             the more segments the smoother geometry
 *                             default is 24
 * @param {Number} [detailY]   optional: number of segments in y-dimension,
 *                             the more segments the smoother geometry
 *                             default is 16
 * @return {p5}                the p5 object
 * @example
 * <div>
 * <code>
 * //draw a spining sylinder with radius 200 and height 200
 * function setup(){
 *   createCanvas(100, 100, WEBGL);
 * }
 *
 * function draw(){
 *   background(200);
 *   rotateX(frameCount * 0.01);
 *   rotateZ(frameCount * 0.01);
 *   cylinder(200, 200);
 * }
 * </code>
 * </div>
 */
p5.prototype.cylinder = function(){
  var args = Array.prototype.slice.call(arguments);
  var radius = args[0] || 50;
  var height = args[1] || radius;
  var detailX = typeof args[2] === 'number' ? args[2] : 24;
  var detailY = typeof args[3] === 'number' ? args[3] : 16;
  var gId = 'cylinder|'+radius+'|'+height+'|'+detailX+'|'+detailY;
  if(!this._renderer.geometryInHash(gId)){
    var cylinderGeom = new p5.Geometry(detailX, detailY);
    _truncatedCone.call(
      cylinderGeom,
      radius,
      radius,
      height,
      detailX,
      detailY,
      true,true);
    cylinderGeom.computeNormals();
    this._renderer.createBuffers(gId, cylinderGeom);
  }

  this._renderer.drawBuffers(gId);

  return this;
};


/**
 * Draw a cone with given radius and height
 * @method cone
 * @param  {Number} radius            radius of the bottom surface
 * @param  {Number} height            height of the cone
 * @param  {Number} [detailX]         optional: number of segments,
 *                                    the more segments the smoother geometry
 *                                    default is 24
 * @param  {Number} [detailY]         optional: number of segments,
 *                                    the more segments the smoother geometry
 *                                    default is 16
 * @return {p5}                       the p5 object
 * @example
 * <div>
 * <code>
 * //draw a spining cone with radius 200 and height 200
 * function setup(){
 *   createCanvas(100, 100, WEBGL);
 * }
 *
 * function draw(){
 *   background(200);
 *   rotateX(frameCount * 0.01);
 *   rotateZ(frameCount * 0.01);
 *   cone(200, 200);
 * }
 * </code>
 * </div>
 */
p5.prototype.cone = function(){
  var args = Array.prototype.slice.call(arguments);
  var baseRadius = args[0] || 50;
  var height = args[1] || baseRadius;
  var detailX = typeof args[2] === 'number' ? args[2] : 24;
  var detailY = typeof args[3] === 'number' ? args[3] : 16;
  var gId = 'cone|'+baseRadius+'|'+height+'|'+detailX+'|'+detailY;
  if(!this._renderer.geometryInHash(gId)){
    var coneGeom = new p5.Geometry(detailX, detailY);
    _truncatedCone.call(coneGeom,
      baseRadius,
      0,//top radius 0
      height,
      detailX,
      detailY,
      true,
      true);
    //for cones we need to average Normals
    coneGeom
      .computeNormals();
    this._renderer.createBuffers(gId, coneGeom);
  }

  this._renderer.drawBuffers(gId);

  return this;
};

/**
 * Draw an ellipsoid with given raduis
 * @method ellipsoid
 * @param  {Number} radiusx           xradius of circle
 * @param  {Number} radiusy           yradius of circle
 * @param  {Number} radiusz           zradius of circle
 * @param  {Number} [detailX]         optional: number of segments,
 *                                    the more segments the smoother geometry
 *                                    default is 24. Avoid detail number above
 *                                    150, it may crash the browser.
 * @param  {Number} [detailY]         optional: number of segments,
 *                                    the more segments the smoother geometry
 *                                    default is 16. Avoid detail number above
 *                                    150, it may crash the browser.
 * @return {p5}                       the p5 object
 * @example
 * <div>
 * <code>
 * // draw an ellipsoid with radius 200, 300 and 400 .
 * function setup(){
 *   createCanvas(100, 100, WEBGL);
 * }
 *
 * function draw(){
 *   background(200);
 *   ellipsoid(200,300,400);
 * }
 * </code>
 * </div>
 */
<<<<<<< HEAD
p5.prototype.ellipsoid =
function(){
  var args = Array.prototype.slice.call(arguments);
  var detailX = typeof args[2] === 'number' ? args[2] : 24;
  var detailY = typeof args[3] === 'number' ? args[3] : 24;
=======
p5.prototype.ellipsoid = function(){
  var args = new Array(arguments.length);
  for (var i = 0; i < args.length; ++i) {
    args[i] = arguments[i];
  }
  var detailX = typeof args[3] === 'number' ? args[3] : 24;
  var detailY = typeof args[4] === 'number' ? args[4] : 24;
>>>>>>> 113f54c8
  var radiusX = args[0] || 50;
  var radiusY = args[1] || radiusX;
  var radiusZ = args[2] || radiusX;

  var gId = 'ellipsoid|'+radiusX+'|'+radiusY+
  '|'+radiusZ+'|'+detailX+'|'+detailY;


  if(!this._renderer.geometryInHash(gId)){
    var _ellipsoid = function(){
      var u,v,p;
      for (var i = 0; i <= this.detailY; i++){
        v = i / this.detailY;
        for (var j = 0; j <= this.detailX; j++){
          u = j / this.detailX;
          var theta = 2 * Math.PI * u;
          var phi = Math.PI * v - Math.PI / 2;
          p = new p5.Vector(radiusX * Math.cos(phi) * Math.sin(theta),
            radiusY * Math.sin(phi),
            radiusZ * Math.cos(phi) * Math.cos(theta));
          this.vertices.push(p);
          this.uvs.push([u,v]);
        }
      }
    };
    var ellipsoidGeom = new p5.Geometry(detailX, detailY,_ellipsoid);
    ellipsoidGeom
      .computeFaces()
      .computeNormals();
    this._renderer.createBuffers(gId, ellipsoidGeom);
  }

  this._renderer.drawBuffers(gId);

  return this;
};

/**
 * Draw a torus with given radius and tube radius
 * @method torus
 * @param  {Number} radius        radius of the whole ring
 * @param  {Number} tubeRadius    radius of the tube
 * @param  {Number} [detailX]     optional: number of segments in x-dimension,
 *                                the more segments the smoother geometry
 *                                default is 24
 * @param  {Number} [detailY]     optional: number of segments in y-dimension,
 *                                the more segments the smoother geometry
 *                                default is 16
 * @return {p5}                   the p5 object
 * @example
 * <div>
 * <code>
 * //draw a spining torus with radius 200 and tube radius 60
 * function setup(){
 *   createCanvas(100, 100, WEBGL);
 * }
 *
 * function draw(){
 *   background(200);
 *   rotateX(frameCount * 0.01);
 *   rotateY(frameCount * 0.01);
 *   torus(200, 60);
 * }
 * </code>
 * </div>
 */
p5.prototype.torus = function(){
  var args = Array.prototype.slice.call(arguments);
  var detailX = typeof args[2] === 'number' ? args[2] : 24;
  var detailY = typeof args[3] === 'number' ? args[3] : 16;

  var radius = args[0] || 50;
  var tubeRadius = args[1] || 10;

  var gId = 'torus|'+radius+'|'+tubeRadius+'|'+detailX+'|'+detailY;

  if(!this._renderer.geometryInHash(gId)){
    var _torus = function(){
      var u,v,p;
      for (var i = 0; i <= this.detailY; i++){
        v = i / this.detailY;
        for (var j = 0; j <= this.detailX; j++){
          u = j / this.detailX;
          var theta = 2 * Math.PI * u;
          var phi = 2 * Math.PI * v;
          p = new p5.Vector(
            (radius + tubeRadius * Math.cos(phi)) * Math.cos(theta),
            (radius + tubeRadius * Math.cos(phi)) * Math.sin(theta),
            tubeRadius * Math.sin(phi));
          this.vertices.push(p);
          this.uvs.push([u,v]);
        }
      }
    };
    var torusGeom = new p5.Geometry(detailX, detailY, _torus);
    torusGeom
      .computeFaces()
      .computeNormals()
      .averageNormals();
    this._renderer.createBuffers(gId, torusGeom);
  }

  this._renderer.drawBuffers(gId);

  return this;
};

///////////////////////
/// 2D primitives
/////////////////////////

//@TODO
p5.RendererGL.prototype.point = function(x, y, z){
  console.log('point not yet implemented in webgl');
  return this;
};

p5.RendererGL.prototype.triangle = function
(args){
  var x1=args[0], y1=args[1], z1=args[2];
  var x2=args[3], y2=args[4], z2=args[5];
  var x3=args[6], y3=args[7], z3=args[8];
  var gId = 'tri|'+x1+'|'+y1+'|'+z1+'|'+
  x2+'|'+y2+'|'+z2+
  x3+'|'+y3+'|'+z3;
  if(!this.geometryInHash(gId)){
    var _triangle = function(){
      var vertices = [];
      vertices.push(new p5.Vector(x1,y1,z1));
      vertices.push(new p5.Vector(x2,y2,z2));
      vertices.push(new p5.Vector(x3,y3,z3));
      this.vertices = vertices;
      this.faces = [[0,1,2]];
      this.uvs = [[0,0],[0,1],[1,1]];
    };
    var triGeom = new p5.Geometry(1,1,_triangle);
    triGeom.computeNormals();
    this.createBuffers(gId, triGeom);
  }

  this.drawBuffers(gId);
  return this;
};

p5.RendererGL.prototype.ellipse = function
(args){
  var x = args[0];
  var y = args[1];
  var z = args[2];
  var width = args[3];
  var height = args[4];
  //detailX and Y are optional 6th & 7th
  //arguments
  var detailX = args[5] || 24;
  var detailY = args[6] || 16;
  var gId = 'ellipse|'+args[0]+'|'+args[1]+'|'+args[2]+'|'+
  args[3]+'|'+args[4];
  if(!this.geometryInHash(gId)){
    var _ellipse = function(){
      var u,v,p;
      for (var i = 0; i <= this.detailY; i++){
        v = i / this.detailY;
        for (var j = 0; j <= this.detailX; j++){
          u = j / this.detailX;
          var theta = 2 * Math.PI * u;
          if(v === 0){
            p = new p5.Vector(x, y, z);
          }
          else{
            var _x = x + width * Math.sin(theta);
            var _y = y + height * Math.cos(theta);
            var _z = z;
            p = new p5.Vector(_x, _y, _z);
          }
          this.vertices.push(p);
          this.uvs.push([u,v]);
        }
      }
    };
    var ellipseGeom = new p5.Geometry(detailX,detailY,_ellipse);
    ellipseGeom
      .computeFaces()
      .computeNormals();
    this.createBuffers(gId, ellipseGeom);
  }
  this.drawBuffers(gId);
  return this;
};

p5.RendererGL.prototype.rect = function
(args){
  var gId = 'rect|'+args[0]+'|'+args[1]+'|'+args[2]+'|'+
  args[3]+'|'+args[4];
  var x = args[0];
  var y = args[1];
  var z = args[2];
  var width = args[3];
  var height = args[4];
  var detailX = args[5] || 24;
  var detailY = args[6] || 16;
  if(!this.geometryInHash(gId)){
    var _rect = function(){
      var u,v,p;
      for (var i = 0; i <= this.detailY; i++){
        v = i / this.detailY;
        for (var j = 0; j <= this.detailX; j++){
          u = j / this.detailX;
          p = new p5.Vector(
            (x + width) * u,
            (y + height) * v,
            z
          );
          this.vertices.push(p);
          this.uvs.push([u,v]);
        }
      }
    };
    var rectGeom = new p5.Geometry(detailX,detailY,_rect);
    rectGeom
      .computeFaces()
      .computeNormals();
    this.createBuffers(gId, rectGeom);
  }
  this.drawBuffers(gId);
  return this;
};

p5.RendererGL.prototype.quad = function(){
  var args = Array.prototype.slice.call(arguments);
  //@todo validate params here
  //
  var x1 = args[0],
    y1 = args[1],
    z1 = args[2],
    x2 = args[3],
    y2 = args[4],
    z2 = args[5],
    x3 = args[6],
    y3 = args[7],
    z3 = args[8],
    x4 = args[9],
    y4 = args[10],
    z4 = args[11];
  var gId = 'quad|'+x1+'|'+y1+'|'+z1+'|'+
  x2+'|'+y2+'|'+z2+
  x3+'|'+y3+'|'+z3+
  x4+'|'+y4+'|'+z4;
  if(!this.geometryInHash(gId)){
    var _quad = function(){
      this.vertices.push(new p5.Vector(x1,y1,z1));
      this.vertices.push(new p5.Vector(x2,y2,z2));
      this.vertices.push(new p5.Vector(x3,y3,z3));
      this.vertices.push(new p5.Vector(x4,y4,z4));
      this.uvs.push([0, 0], [1, 0], [1, 1], [0, 1]);
    };
    var quadGeom = new p5.Geometry(2,2,_quad);
    quadGeom.computeNormals();
    quadGeom.faces = [[0,1,2],[2,3,0]];
    this.createBuffers(gId, quadGeom);
  }
  this.drawBuffers(gId);
  return this;
};

//this implementation of bezier curve
//is based on Bernstein polynomial
p5.RendererGL.prototype.bezier = function
(args){
  var bezierDetail=args[12] || 20;//value of Bezier detail
  this.beginShape();
  var coeff=[0,0,0,0];//  Bernstein polynomial coeffecients
  var vertex=[0,0,0]; //(x,y,z) coordinates of points in bezier curve
  for(var i=0; i<=bezierDetail; i++){
    coeff[0]=Math.pow(1-(i/bezierDetail),3);
    coeff[1]=(3*(i/bezierDetail)) * (Math.pow(1-(i/bezierDetail),2));
    coeff[2]=(3*Math.pow(i/bezierDetail,2)) * (1-(i/bezierDetail));
    coeff[3]=Math.pow(i/bezierDetail,3);
    vertex[0]=args[0]*coeff[0] + args[3]*coeff[1] +
              args[6]*coeff[2] + args[9]*coeff[3];
    vertex[1]=args[1]*coeff[0] + args[4]*coeff[1] +
              args[7]*coeff[2] + args[10]*coeff[3];
    vertex[2]=args[2]*coeff[0] + args[5]*coeff[1] +
              args[8]*coeff[2] + args[11]*coeff[3];
    this.vertex(vertex[0],vertex[1],vertex[2]);
  }
  this.endShape();
  return this;
};

p5.RendererGL.prototype.curve=function
(args){
  var curveDetail=args[12];
  this.beginShape();
  var coeff=[0,0,0,0];//coeffecients of the equation
  var vertex=[0,0,0]; //(x,y,z) coordinates of points in bezier curve
  for(var i=0; i<=curveDetail; i++){
    coeff[0]=Math.pow((i/curveDetail),3) * 0.5;
    coeff[1]=Math.pow((i/curveDetail),2) * 0.5;
    coeff[2]=(i/curveDetail) * 0.5;
    coeff[3]=0.5;
    vertex[0]=coeff[0]*(-args[0] + (3*args[3]) - (3*args[6]) +args[9]) +
              coeff[1]*((2*args[0]) - (5*args[3]) + (4*args[6]) - args[9]) +
              coeff[2]*(-args[0] + args[6]) +
              coeff[3]*(2*args[3]);
    vertex[1]=coeff[0]*(-args[1] + (3*args[4]) - (3*args[7]) +args[10]) +
              coeff[1]*((2*args[1]) - (5*args[4]) + (4*args[7]) - args[10]) +
              coeff[2]*(-args[1] + args[7]) +
              coeff[3]*(2*args[4]);
    vertex[2]=coeff[0]*(-args[2] + (3*args[5]) - (3*args[8]) +args[11]) +
              coeff[1]*((2*args[2]) - (5*args[5]) + (4*args[8]) - args[11]) +
              coeff[2]*(-args[2] + args[8]) +
              coeff[3]*(2*args[5]);
    this.vertex(vertex[0],vertex[1],vertex[2]);
  }
  this.endShape();
  return this;
};

module.exports = p5;<|MERGE_RESOLUTION|>--- conflicted
+++ resolved
@@ -439,21 +439,10 @@
  * </code>
  * </div>
  */
-<<<<<<< HEAD
-p5.prototype.ellipsoid =
-function(){
+p5.prototype.ellipsoid = function(){
   var args = Array.prototype.slice.call(arguments);
-  var detailX = typeof args[2] === 'number' ? args[2] : 24;
-  var detailY = typeof args[3] === 'number' ? args[3] : 24;
-=======
-p5.prototype.ellipsoid = function(){
-  var args = new Array(arguments.length);
-  for (var i = 0; i < args.length; ++i) {
-    args[i] = arguments[i];
-  }
   var detailX = typeof args[3] === 'number' ? args[3] : 24;
   var detailY = typeof args[4] === 'number' ? args[4] : 24;
->>>>>>> 113f54c8
   var radiusX = args[0] || 50;
   var radiusY = args[1] || radiusX;
   var radiusZ = args[2] || radiusX;
