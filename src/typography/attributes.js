--- conflicted
+++ resolved
@@ -42,25 +42,17 @@
    * </code>
    * </div>
    */
-<<<<<<< HEAD
   p5.prototype.textAlign = function(a) {
     if (a === constants.LEFT ||
       a === constants.RIGHT ||
       a === constants.CENTER) {
       this._graphics.textAlign(a);
-=======
-  p5.prototype.textAlign = function(h, v) {
-    if (h === constants.LEFT ||
-      h === constants.RIGHT ||
-      h === constants.CENTER) {
-      this.drawingContext.textAlign = h;
     }
     if (v === constants.TOP ||
       v === constants.BOTTOM ||
       v === constants.CENTER ||
       v === constants.BASELINE) {
       this.drawingContext.textBaseline = v;
->>>>>>> 6666c757
     }
   };
 
