--- conflicted
+++ resolved
@@ -107,16 +107,10 @@
  * Sets the x, y, and z component of the vector using two or three separate
  * variables, the data from a p5.Vector, or the values from a float array.
  * @method set
-<<<<<<< HEAD
  * @param {Number|p5.Vector|Number[]} [x] the x component of the vector or a
  *                                     p5.Vector or an Array
  * @param {Number}                 [y] the y component of the vector
  * @param {Number}                 [z] the z component of the vector
-=======
- * @param {Number} [x] the x component of the vector
- * @param {Number} [y] the y component of the vector
- * @param {Number} [z] the z component of the vector
->>>>>>> 54cb10bf
  * @chainable
  * @example
  * <div class="norender">
@@ -134,7 +128,7 @@
  */
 /**
  * @method set
- * @param {p5.Vector|Array} value the vector to set
+ * @param {p5.Vector|Number[]} value the vector to set
  * @chainable
  */
 p5.Vector.prototype.set = function (x, y, z) {
@@ -186,18 +180,12 @@
  * acts directly on the vector. See the examples for more context.
  *
  * @method add
-<<<<<<< HEAD
  * @param  {Number|p5.Vector|Number[]} x   the x component of the vector to be
  *                                      added or a p5.Vector or an Array
  * @param  {Number}                 [y] the y component of the vector to be
  *                                      added
  * @param  {Number}                 [z] the z component of the vector to be
  *                                      added
-=======
- * @param  {Number} x   the x component of the vector to be added
- * @param  {Number} [y] the y component of the vector to be added
- * @param  {Number} [z] the z component of the vector to be added
->>>>>>> 54cb10bf
  * @chainable
  * @example
  * <div class="norender">
@@ -220,7 +208,7 @@
  */
 /**
  * @method add
- * @param  {p5.Vector|Array} value the vector to add
+ * @param  {p5.Vector|Number[]} value the vector to add
  * @chainable
  */
 p5.Vector.prototype.add = function (x, y, z) {
@@ -249,16 +237,10 @@
  * other acts directly on the vector. See the examples for more context.
  *
  * @method sub
-<<<<<<< HEAD
  * @param  {Number|p5.Vector|Number[]} x   the x component of the vector or a
  *                                      p5.Vector or an Array
  * @param  {Number}                 [y] the y component of the vector
  * @param  {Number}                 [z] the z component of the vector
-=======
- * @param  {Number} x   the x component of the vector to subtract
- * @param  {Number} [y] the y component of the vector to subtract
- * @param  {Number} [z] the z component of the vector to subtract
->>>>>>> 54cb10bf
  * @chainable
  * @example
  * <div class="norender">
@@ -282,7 +264,7 @@
  */
 /**
  * @method sub
- * @param  {p5.Vector|Array} value the vector to subtract
+ * @param  {p5.Vector|Number[]} value the vector to subtract
  * @chainable
  */
 p5.Vector.prototype.sub = function (x, y, z) {
@@ -770,16 +752,10 @@
  * Equality check against a p5.Vector
  *
  * @method equals
-<<<<<<< HEAD
  * @param {Number|p5.Vector|Number[]} [x] the x component of the vector or a
  *                                     p5.Vector or an Array
  * @param {Number}                 [y] the y component of the vector
  * @param {Number}                 [z] the z component of the vector
-=======
- * @param {Number} [x] the x component of the vector
- * @param {Number} [y] the y component of the vector
- * @param {Number} [z] the z component of the vector
->>>>>>> 54cb10bf
  * @return {Boolean} whether the vectors are equals
  * @example
  * <div class = "norender"><code>
