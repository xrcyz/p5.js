--- conflicted
+++ resolved
@@ -62,13 +62,8 @@
  *
  *   // Reformat the float returned by map and draw it.
  *   noStroke();
-<<<<<<< HEAD
  *   text(nfc(ax, 2), ax, ay - 5);
  *   text(nfc(bx, 1), bx, by - 5);
-=======
- *   text(nfc(ax, 2, 2), ax, ay - 5);
- *   text(nfc(bx, 1, 1), bx, by - 5);
->>>>>>> d6ebba08
  * }
  * </code></div>
  *
@@ -156,15 +151,9 @@
  *
  *   // Let's write d along the line we are drawing!
  *   push();
-<<<<<<< HEAD
- *   translate( (x1+x2)/2, (y1+y2)/2 );
- *   rotate( atan2(y2-y1,x2-x1) );
- *   text(nfc(d,1), 0, -5);
-=======
  *   translate((x1 + x2) / 2, (y1 + y2) / 2);
  *   rotate(atan2(y2 - y1, x2 - x1));
- *   text(nfc(d, 1, 1), 0, -5);
->>>>>>> d6ebba08
+ *   text(nfc(d, 1), 0, -5);
  *   pop();
  *   // Fancy!
  * }
@@ -276,13 +265,8 @@
  *
  *   // Reformat the float returned by map and draw it.
  *   noStroke();
-<<<<<<< HEAD
  *   text(nfc(ax, 2), ax, ay - 5);
  *   text(nfc(bx, 1), bx, by - 5);
-=======
- *   text(nfc(ax, 2, 2), ax, ay - 5);
- *   text(nfc(bx, 1, 1), bx, by - 5);
->>>>>>> d6ebba08
  * }
  * </code></div>
  *
@@ -702,13 +686,8 @@
  *
  *   // Reformat the float returned by map and draw it.
  *   noStroke();
-<<<<<<< HEAD
  *   text(nfc(ax, 2), ax, ay - 5);
  *   text(nfc(bx, 1), bx, by - 5);
-=======
- *   text(nfc(ax, 2, 2), ax, ay - 5);
- *   text(nfc(bx, 1, 1), bx, by - 5);
->>>>>>> d6ebba08
  * }
  * </code></div>
  *
