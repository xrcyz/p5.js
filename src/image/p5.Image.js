--- conflicted
+++ resolved
@@ -761,37 +761,7 @@
  *
  */
 p5.Image.prototype.save = function(filename, extension) {
-<<<<<<< HEAD
   p5.prototype.saveCanvas(this.canvas, filename, extension);
-=======
-  var mimeType;
-  if (!extension) {
-    extension = 'png';
-    mimeType = 'image/png';
-  } else {
-    // en.wikipedia.org/wiki/Comparison_of_web_browsers#Image_format_support
-    switch (extension.toLowerCase()) {
-      case 'png':
-        mimeType = 'image/png';
-        break;
-      case 'jpeg':
-        mimeType = 'image/jpeg';
-        break;
-      case 'jpg':
-        mimeType = 'image/jpeg';
-        break;
-      default:
-        mimeType = 'image/png';
-        break;
-    }
-  }
-  var downloadMime = 'image/octet-stream';
-  var imageData = this.canvas.toDataURL(mimeType);
-  imageData = imageData.replace(mimeType, downloadMime);
-
-  //Make the browser download the file
-  p5.prototype.downloadFile(imageData, filename, extension);
->>>>>>> c993f755
 };
 
 module.exports = p5.Image;