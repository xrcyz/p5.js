--- conflicted
+++ resolved
@@ -17,11 +17,7 @@
  * Extracts the alpha value from a color or pixel array.
  *
  * @method alpha
-<<<<<<< HEAD
- * @param {p5.Color|Array} color p5.Color object or pixel array
-=======
- * @param {p5.Color|Number[]} obj p5.Color object or pixel array
->>>>>>> fb791c5d
+ * @param {p5.Color|Array} color p5.Color object or pixel array
  * @return {Number} the alpha value
  * @example
  * <div>
@@ -65,11 +61,7 @@
  * Extracts the blue value from a color or pixel array.
  *
  * @method blue
-<<<<<<< HEAD
- * @param {p5.Color|Array} color p5.Color object or pixel array
-=======
- * @param {p5.Color|Number[]} obj p5.Color object or pixel array
->>>>>>> fb791c5d
+ * @param {p5.Color|Array} color p5.Color object or pixel array
  * @return {Number} the blue value
  * @example
  * <div>
@@ -98,11 +90,7 @@
  * Extracts the HSB brightness value from a color or pixel array.
  *
  * @method brightness
-<<<<<<< HEAD
- * @param {p5.Color|Array} color p5.Color object or pixel array
-=======
- * @param {p5.Color|Number[]} color p5.Color object or pixel array
->>>>>>> fb791c5d
+ * @param {p5.Color|Array} color p5.Color object or pixel array
  * @return {Number} the brightness value
  * @example
  * <div>
@@ -297,17 +285,13 @@
  * @param  {Number}        [alpha]
  * @return {p5.Color}
  */
-<<<<<<< HEAD
-=======
-
->>>>>>> fb791c5d
+
 /**
  * @method color
  * @param  {String}        value   a color string
  * @param  {Number}        [alpha]
  * @return {p5.Color}
  */
-<<<<<<< HEAD
 /**
  * @method color
  * @param  {Array}      values  an array containing the red,green,blue &
@@ -318,14 +302,6 @@
  * @method color
  * @param  {p5.Color}     color
  * @return {p5.Color}
-=======
-
-/**
- * @method color
- * @param  {Number[]}      values  an array containing the red,green,blue &
- *                                 and alpha components of the color
- * @return {p5.Color}
->>>>>>> fb791c5d
  */
 
 p5.prototype.color = function() {
@@ -351,11 +327,7 @@
  * Extracts the green value from a color or pixel array.
  *
  * @method green
-<<<<<<< HEAD
- * @param {p5.Color|Array} color p5.Color object or pixel array
-=======
- * @param {p5.Color|Number[]} color p5.Color object or pixel array
->>>>>>> fb791c5d
+ * @param {p5.Color|Array} color p5.Color object or pixel array
  * @return {Number} the green value
  * @example
  * <div>
@@ -391,11 +363,7 @@
  * maximum hue setting for each system is different.)
  *
  * @method hue
-<<<<<<< HEAD
- * @param {p5.Color|Array} color p5.Color object or pixel array
-=======
- * @param {p5.Color|Number[]} color p5.Color object or pixel array
->>>>>>> fb791c5d
+ * @param {p5.Color|Array} color p5.Color object or pixel array
  * @return {Number} the hue
  * @example
  * <div>
@@ -433,13 +401,8 @@
  * The way that colours are interpolated depends on the current color mode.
  *
  * @method lerpColor
-<<<<<<< HEAD
- * @param {p5.Color} c1  interpolate from this color
- * @param {p5.Color} c2  interpolate to this color
-=======
  * @param  {p5.Color} c1  interpolate from this color
  * @param  {p5.Color} c2  interpolate to this color
->>>>>>> fb791c5d
  * @param  {Number}       amt number between 0 and 1
  * @return {p5.Color}     interpolated color
  * @example
@@ -527,11 +490,7 @@
  * Extracts the HSL lightness value from a color or pixel array.
  *
  * @method lightness
-<<<<<<< HEAD
- * @param {p5.Color|Array} color p5.Color object or pixel array
-=======
- * @param {p5.Color|Number[]} color p5.Color object or pixel array
->>>>>>> fb791c5d
+ * @param {p5.Color|Array} color p5.Color object or pixel array
  * @return {Number} the lightness
  * @example
  * <div>
@@ -560,11 +519,7 @@
  * Extracts the red value from a color or pixel array.
  *
  * @method red
-<<<<<<< HEAD
- * @param {p5.Color|Array} color p5.Color object or pixel array
-=======
- * @param {p5.Color|Number[]} obj p5.Color object or pixel array
->>>>>>> fb791c5d
+ * @param {p5.Color|Array} color p5.Color object or pixel array
  * @return {Number} the red value
  * @example
  * <div>
@@ -608,13 +563,8 @@
  * HSL saturation otherwise.
  *
  * @method saturation
-<<<<<<< HEAD
  * @param {p5.Color|Array} color p5.Color object or pixel array
  * @return {Number} the saturation value
-=======
- * @param {p5.Color|Number[]} color p5.Color object or pixel array
- * @return {Number} the saturation
->>>>>>> fb791c5d
  * @example
  * <div>
  * <code>
