--- conflicted
+++ resolved
@@ -604,64 +604,7 @@
  */
 p5.prototype.vertex = function(x, y, moveTo) {
   if(this._renderer.isP3D){
-<<<<<<< HEAD
-=======
-    this._validateParameters(
-      'vertex',
-      args,
-     [
-        ['Number', 'Number', 'Number']
-      ]
-    );
-    this._renderer.vertex
-    (arguments[0], arguments[1], arguments[2]);
-  }else{
-    this._validateParameters(
-      'vertex',
-      args,
-      [
-        ['Number', 'Number'],
-        ['Number', 'Number', 'Number']
-      ]
-    );
-    var vert = [];
-    vert.isVert = true;
-    vert[0] = x;
-    vert[1] = y;
-    vert[2] = 0;
-    vert[3] = 0;
-    vert[4] = 0;
-    vert[5] = this._renderer._getFill();
-    vert[6] = this._renderer._getStroke();
-
-    if (moveTo) {
-      vert.moveTo = moveTo;
-    }
-    if (isContour) {
-      if (contourVertices.length === 0) {
-        vert.moveTo = true;
-      }
-      contourVertices.push(vert);
-    } else {
-      vertices.push(vert);
-    }
-  }
-  return this;
-};
-
-p5.prototype.vertex(vector) {
-  var args = vector.array();
-  if(this._renderer.isP3D){
-    this._validateParameters(
-      'vertex',
-      args,
-     [
-        ['Number', 'Number', 'Number']
-      ]
-    );
->>>>>>> c740a4fa
-    this._renderer.vertex
-    (arguments[0], arguments[1], arguments[2]);
+    this._renderer.vertex.call(arguments);
   }else{
     var vert = [];
     vert.isVert = true;
