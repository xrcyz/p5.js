<<<<<<< HEAD
/*! p5.js v0.4.5 June 08, 2015 */
=======
/*! p5.js v0.4.5 June 07, 2015 */
>>>>>>> 7a4f38bf
(function (root, factory) {
  if (typeof define === 'function' && define.amd)
    define('p5', [], function () { return (root.returnExportsGlobal = factory());});
  else if (typeof exports === 'object')
    module.exports = factory();
  else
    root['p5'] = factory();
}(this, function () {
var amdclean = {};
amdclean['core_shim'] = function (require) {
  window.requestAnimationFrame = function () {
    return window.requestAnimationFrame || window.webkitRequestAnimationFrame || window.mozRequestAnimationFrame || window.oRequestAnimationFrame || window.msRequestAnimationFrame || function (callback, element) {
      window.setTimeout(callback, 1000 / 60);
    };
  }();
  window.performance = window.performance || {};
  window.performance.now = function () {
    var load_date = Date.now();
    return window.performance.now || window.performance.mozNow || window.performance.msNow || window.performance.oNow || window.performance.webkitNow || function () {
      return Date.now() - load_date;
    };
  }();
  (function () {
    'use strict';
    if (typeof Uint8ClampedArray !== 'undefined') {
      Uint8ClampedArray.prototype.slice = Array.prototype.slice;
    }
  }());
}({});
amdclean['core_constants'] = function (require) {
  var PI = Math.PI;
  return {
    P2D: 'p2d',
    WEBGL: 'webgl',
    ARROW: 'default',
    CROSS: 'crosshair',
    HAND: 'pointer',
    MOVE: 'move',
    TEXT: 'text',
    WAIT: 'wait',
    HALF_PI: PI / 2,
    PI: PI,
    QUARTER_PI: PI / 4,
    TAU: PI * 2,
    TWO_PI: PI * 2,
    DEGREES: 'degrees',
    RADIANS: 'radians',
    CORNER: 'corner',
    CORNERS: 'corners',
    RADIUS: 'radius',
    RIGHT: 'right',
    LEFT: 'left',
    CENTER: 'center',
    TOP: 'top',
    BOTTOM: 'bottom',
    BASELINE: 'alphabetic',
    POINTS: 'points',
    LINES: 'lines',
    TRIANGLES: 'triangles',
    TRIANGLE_FAN: 'triangles_fan',
    TRIANGLE_STRIP: 'triangles_strip',
    QUADS: 'quads',
    QUAD_STRIP: 'quad_strip',
    CLOSE: 'close',
    OPEN: 'open',
    CHORD: 'chord',
    PIE: 'pie',
    PROJECT: 'square',
    SQUARE: 'butt',
    ROUND: 'round',
    BEVEL: 'bevel',
    MITER: 'miter',
    RGB: 'rgb',
    HSB: 'hsb',
    HSL: 'hsl',
    AUTO: 'auto',
    ALT: 18,
    BACKSPACE: 8,
    CONTROL: 17,
    DELETE: 46,
    DOWN_ARROW: 40,
    ENTER: 13,
    ESCAPE: 27,
    LEFT_ARROW: 37,
    OPTION: 18,
    RETURN: 13,
    RIGHT_ARROW: 39,
    SHIFT: 16,
    TAB: 9,
    UP_ARROW: 38,
    BLEND: 'normal',
    ADD: 'lighter',
    DARKEST: 'darken',
    LIGHTEST: 'lighten',
    DIFFERENCE: 'difference',
    EXCLUSION: 'exclusion',
    MULTIPLY: 'multiply',
    SCREEN: 'screen',
    REPLACE: 'source-over',
    OVERLAY: 'overlay',
    HARD_LIGHT: 'hard-light',
    SOFT_LIGHT: 'soft-light',
    DODGE: 'color-dodge',
    BURN: 'color-burn',
    THRESHOLD: 'threshold',
    GRAY: 'gray',
    OPAQUE: 'opaque',
    INVERT: 'invert',
    POSTERIZE: 'posterize',
    DILATE: 'dilate',
    ERODE: 'erode',
    BLUR: 'blur',
    NORMAL: 'normal',
    ITALIC: 'italic',
    BOLD: 'bold',
    _DEFAULT_TEXT_FILL: '#000000',
    _DEFAULT_LEADMULT: 1.25,
    _CTX_MIDDLE: 'middle',
    LINEAR: 'linear',
    QUADRATIC: 'quadratic',
    BEZIER: 'bezier',
    CURVE: 'curve',
    _DEFAULT_STROKE: '#000000',
    _DEFAULT_FILL: '#FFFFFF'
  };
}({});
amdclean['core_core'] = function (require, core_shim, core_constants) {
  'use strict';
  var constants = core_constants;
  var p5 = function (sketch, node, sync) {
    if (arguments.length === 2 && typeof node === 'boolean') {
      sync = node;
      node = undefined;
    }
    this._setupDone = false;
    this.pixelDensity = window.devicePixelRatio || 1;
    this._userNode = node;
    this._curElement = null;
    this._elements = [];
    this._preloadCount = 0;
    this._updateInterval = 0;
    this._isGlobal = false;
    this._loop = true;
    this._styles = [];
    this._defaultCanvasSize = {
      width: 100,
      height: 100
    };
    this._events = {
      'mousemove': null,
      'mousedown': null,
      'mouseup': null,
      'click': null,
      'mouseover': null,
      'mouseout': null,
      'keydown': null,
      'keyup': null,
      'keypress': null,
      'touchstart': null,
      'touchmove': null,
      'touchend': null,
      'resize': null,
      'blur': null
    };
    if (window.DeviceOrientationEvent) {
      this._events.deviceorientation = null;
    } else if (window.DeviceMotionEvent) {
      this._events.devicemotion = null;
    } else {
      this._events.MozOrientation = null;
    }
    if (/Firefox/i.test(navigator.userAgent)) {
      this._events.DOMMouseScroll = null;
    } else {
      this._events.mousewheel = null;
    }
    this._loadingScreenId = 'p5_loading';
    this._start = function () {
      if (this._userNode) {
        if (typeof this._userNode === 'string') {
          this._userNode = document.getElementById(this._userNode);
        }
      }
      this._loadingScreen = document.getElementById(this._loadingScreenId);
      if (!this._loadingScreen) {
        this._loadingScreen = document.createElement('loadingDiv');
        this._loadingScreen.innerHTML = 'loading...';
        this._loadingScreen.style.position = 'absolute';
        var node = this._userNode || document.body;
        node.appendChild(this._loadingScreen);
      }
      this.createCanvas(this._defaultCanvasSize.width, this._defaultCanvasSize.height, 'p2d', true);
      var userPreload = this.preload || window.preload;
      var context = this._isGlobal ? window : this;
      if (userPreload) {
        this._preloadMethods.forEach(function (f) {
          context[f] = function () {
            var argsArray = Array.prototype.slice.call(arguments);
            return context._preload(f, argsArray);
          };
        });
        userPreload();
        if (this._preloadCount === 0) {
          this._setup();
          this._runFrames();
          this._draw();
        }
      } else {
        this._setup();
        this._runFrames();
        this._draw();
      }
    }.bind(this);
    this._preload = function (func, args) {
      var context = this._isGlobal ? window : this;
      context._setProperty('_preloadCount', context._preloadCount + 1);
      var preloadCallback = function (resp) {
        context._setProperty('_preloadCount', context._preloadCount - 1);
        if (context._preloadCount === 0) {
          context._setup();
          context._runFrames();
          context._draw();
        }
      };
      args.push(preloadCallback);
      return p5.prototype[func].apply(context, args);
    }.bind(this);
    this._setup = function () {
      var context = this._isGlobal ? window : this;
      if (typeof context.preload === 'function') {
        this._preloadMethods.forEach(function (f) {
          context[f] = p5.prototype[f];
        });
      }
      if (typeof context.setup === 'function') {
        context.setup();
      }
      var reg = new RegExp(/(^|\s)p5_hidden(?!\S)/g);
      var canvases = document.getElementsByClassName('p5_hidden');
      for (var i = 0; i < canvases.length; i++) {
        var k = canvases[i];
        k.style.visibility = '';
        k.className = k.className.replace(reg, '');
      }
      this._setupDone = true;
      this._loadingScreen.parentNode.removeChild(this._loadingScreen);
    }.bind(this);
    this._draw = function () {
      var now = window.performance.now();
      var time_since_last = now - this._lastFrameTime;
      var target_time_between_frames = 1000 / this._targetFrameRate;
      var epsilon = 5;
      if (!this.loop || time_since_last >= target_time_between_frames - epsilon) {
        this._setProperty('frameCount', this.frameCount + 1);
        this.redraw();
        this._updatePAccelerations();
        this._updatePMouseCoords();
        this._updatePTouchCoords();
        this._frameRate = 1000 / (now - this._lastFrameTime);
        this._lastFrameTime = now;
      }
      if (this._loop) {
        window.requestAnimationFrame(this._draw);
      }
    }.bind(this);
    this._runFrames = function () {
      if (this._updateInterval) {
        clearInterval(this._updateInterval);
      }
    }.bind(this);
    this._setProperty = function (prop, value) {
      this[prop] = value;
      if (this._isGlobal) {
        window[prop] = value;
      }
    }.bind(this);
    this.remove = function () {
      if (this._curElement) {
        this._loop = false;
        if (this._updateInterval) {
          clearTimeout(this._updateInterval);
        }
        for (var ev in this._events) {
          window.removeEventListener(ev, this._events[ev]);
        }
        for (var i = 0; i < this._elements.length; i++) {
          var e = this._elements[i];
          if (e.elt.parentNode) {
            e.elt.parentNode.removeChild(e.elt);
          }
          for (var elt_ev in e._events) {
            e.elt.removeEventListener(elt_ev, e._events[elt_ev]);
          }
        }
        var self = this;
        this._registeredMethods.remove.forEach(function (f) {
          if (typeof f !== 'undefined') {
            f.call(self);
          }
        });
        if (this._isGlobal) {
          for (var p in p5.prototype) {
            try {
              delete window[p];
            } catch (x) {
              window[p] = undefined;
            }
          }
          for (var p2 in this) {
            if (this.hasOwnProperty(p2)) {
              try {
                delete window[p2];
              } catch (x) {
                window[p2] = undefined;
              }
            }
          }
        }
      }
    }.bind(this);
    for (var k in constants) {
      p5.prototype[k] = constants[k];
    }
    if (!sketch) {
      this._isGlobal = true;
      for (var p in p5.prototype) {
        if (typeof p5.prototype[p] === 'function') {
          var ev = p.substring(2);
          if (!this._events.hasOwnProperty(ev)) {
            window[p] = p5.prototype[p].bind(this);
          }
        } else {
          window[p] = p5.prototype[p];
        }
      }
      for (var p2 in this) {
        if (this.hasOwnProperty(p2)) {
          window[p2] = this[p2];
        }
      }
    } else {
      sketch(this);
    }
    for (var e in this._events) {
      var f = this['_on' + e];
      if (f) {
        var m = f.bind(this);
        window.addEventListener(e, m);
        this._events[e] = m;
      }
    }
    var self = this;
    window.addEventListener('focus', function () {
      self._setProperty('focused', true);
    });
    window.addEventListener('blur', function () {
      self._setProperty('focused', false);
    });
    if (sync) {
      this._start();
    } else {
      if (document.readyState === 'complete') {
        this._start();
      } else {
        window.addEventListener('load', this._start.bind(this), false);
      }
    }
  };
  p5.prototype._preloadMethods = [
    'loadJSON',
    'loadImage',
    'loadStrings',
    'loadXML',
    'loadShape',
    'loadTable',
    'loadFont'
  ];
  p5.prototype._registeredMethods = {
    pre: [],
    post: [],
    remove: []
  };
  p5.prototype.registerPreloadMethod = function (m) {
    p5.prototype._preloadMethods.push(m);
  }.bind(this);
  p5.prototype.registerMethod = function (name, m) {
    if (!p5.prototype._registeredMethods.hasOwnProperty(name)) {
      p5.prototype._registeredMethods[name] = [];
    }
    p5.prototype._registeredMethods[name].push(m);
  }.bind(this);
  return p5;
}({}, amdclean['core_shim'], amdclean['core_constants']);
amdclean['color_color_utils'] = function (require, core_core) {
  var p5 = core_core;
  p5.ColorUtils = {};
  p5.ColorUtils.hsbaToRGBA = function (hsba, maxes) {
    var h = hsba[0];
    var s = hsba[1];
    var v = hsba[2];
    var a = hsba[3] || maxes[3];
    h /= maxes[0];
    s /= maxes[1];
    v /= maxes[2];
    a /= maxes[3];
    var RGBA = [];
    if (s === 0) {
      RGBA = [
        Math.round(v * 255),
        Math.round(v * 255),
        Math.round(v * 255),
        a * 255
      ];
    } else {
      var var_h = h * 6;
      if (var_h === 6) {
        var_h = 0;
      }
      var var_i = Math.floor(var_h);
      var var_1 = v * (1 - s);
      var var_2 = v * (1 - s * (var_h - var_i));
      var var_3 = v * (1 - s * (1 - (var_h - var_i)));
      var r;
      var g;
      var b;
      if (var_i === 0) {
        r = v;
        g = var_3;
        b = var_1;
      } else if (var_i === 1) {
        r = var_2;
        g = v;
        b = var_1;
      } else if (var_i === 2) {
        r = var_1;
        g = v;
        b = var_3;
      } else if (var_i === 3) {
        r = var_1;
        g = var_2;
        b = v;
      } else if (var_i === 4) {
        r = var_3;
        g = var_1;
        b = v;
      } else {
        r = v;
        g = var_1;
        b = var_2;
      }
      RGBA = [
        Math.round(r * 255),
        Math.round(g * 255),
        Math.round(b * 255),
        a * 255
      ];
    }
    return RGBA;
  };
  p5.ColorUtils.rgbaToHSBA = function (rgba, maxes) {
    var r = rgba[0] / maxes[0];
    var g = rgba[1] / maxes[1];
    var b = rgba[2] / maxes[2];
    var a = rgba[3] / maxes[3];
    var min = Math.min(r, g, b);
    var max = Math.max(r, g, b);
    var delta_max = max - min;
    var h;
    var s;
    var v = max;
    if (delta_max === 0) {
      h = 0;
      s = 0;
    } else {
      s = delta_max / max;
      var delta_r = ((max - r) / 6 + delta_max / 2) / delta_max;
      var delta_g = ((max - g) / 6 + delta_max / 2) / delta_max;
      var delta_b = ((max - b) / 6 + delta_max / 2) / delta_max;
      if (r === max) {
        h = delta_b - delta_g;
      } else if (g === max) {
        h = 1 / 3 + delta_r - delta_b;
      } else if (b === max) {
        h = 2 / 3 + delta_g - delta_r;
      }
      if (h < 0) {
        h += 1;
      }
      if (h > 1) {
        h -= 1;
      }
    }
    return [
      Math.round(h * 360),
      Math.round(s * 100),
      Math.round(v * 100),
      a * 1
    ];
  };
  p5.ColorUtils.hslaToRGBA = function (hsla, maxes) {
    var h = hsla[0];
    var s = hsla[1];
    var l = hsla[2];
    var a = hsla[3] || maxes[3];
    h /= maxes[0];
    s /= maxes[1];
    l /= maxes[2];
    a /= maxes[3];
    var rgba = [];
    if (s === 0) {
      rgba = [
        Math.round(l * 255),
        Math.round(l * 255),
        Math.round(l * 255),
        a
      ];
    } else {
      var m, n, r, g, b;
      n = l < 0.5 ? l * (1 + s) : l + s - s * l;
      m = 2 * l - n;
      var convert = function (x, y, hue) {
        if (hue < 0) {
          hue += 1;
        } else if (hue > 1) {
          hue -= 1;
        }
        if (6 * hue < 1) {
          return x + (y - x) * 6 * hue;
        } else if (2 * hue < 1) {
          return y;
        } else if (3 * hue < 2) {
          return x + (y - x) * (2 / 3 - hue) * 6;
        } else {
          return x;
        }
      };
      r = convert(m, n, h + 1 / 3);
      g = convert(m, n, h);
      b = convert(m, n, h - 1 / 3);
      rgba = [
        Math.round(r * 255),
        Math.round(g * 255),
        Math.round(b * 255),
        Math.round(a * 255)
      ];
    }
    return rgba;
  };
  p5.ColorUtils.rgbaToHSLA = function (rgba, maxes) {
    var r = rgba[0] / maxes[0];
    var g = rgba[1] / maxes[1];
    var b = rgba[2] / maxes[2];
    var a = rgba[3] / maxes[3];
    var min = Math.min(r, g, b);
    var max = Math.max(r, g, b);
    var delta_max = max - min;
    var h;
    var s;
    var l = (max + min) / 2;
    var delta_r;
    var delta_g;
    var delta_b;
    if (delta_max === 0) {
      h = 0;
      s = 0;
    } else {
      delta_r = ((max - r) / 6 + delta_max / 2) / delta_max;
      delta_g = ((max - g) / 6 + delta_max / 2) / delta_max;
      delta_b = ((max - b) / 6 + delta_max / 2) / delta_max;
      if (r === max) {
        h = delta_b - delta_g;
      } else if (g === max) {
        h = 1 / 3 + delta_r - delta_b;
      } else if (b === max) {
        h = 2 / 3 + delta_g - delta_r;
      }
      if (h < 0) {
        h += 1;
      }
      if (h > 1) {
        h -= 1;
      }
      if (l < 0.5) {
        s = delta_max / (max + min);
      } else {
        s = delta_max / (2 - max - min);
      }
    }
    return [
      Math.round(h * 360),
      Math.round(s * 100),
      Math.round(l * 100),
      a * 1
    ];
  };
  return p5.ColorUtils;
}({}, amdclean['core_core']);
amdclean['color_p5Color'] = function (require, core_core, color_color_utils, core_constants) {
  var p5 = core_core;
  var color_utils = color_color_utils;
  var constants = core_constants;
  p5.Color = function (pInst, vals) {
    this.maxArr = pInst._colorMaxes[pInst._colorMode];
    this.color_array = p5.Color._getFormattedColor.apply(pInst, vals);
    var isHSB = pInst._colorMode === constants.HSB, isRGB = pInst._colorMode === constants.RGB, isHSL = pInst._colorMode === constants.HSL;
    if (isRGB) {
      this.rgba = this.color_array;
    } else if (isHSL) {
      this.hsla = this.color_array;
      this.rgba = color_utils.hslaToRGBA(this.color_array, this.maxArr);
    } else if (isHSB) {
      this.hsba = this.color_array;
      this.rgba = color_utils.hsbaToRGBA(this.color_array, this.maxArr);
    } else {
      throw new Error(pInst._colorMode + 'is an invalid colorMode.');
    }
    return this;
  };
  p5.Color.prototype.getHue = function () {
    if (this.hsla || this.hsba) {
      return this.hsla ? this.hsla[0] : this.hsba[0];
    } else {
      this.hsla = color_utils.rgbaToHSLA(this.color_array, this.maxArr);
      return this.hsla[0];
    }
  };
  p5.Color.prototype.getSaturation = function () {
    if (this.hsla) {
      return this.hsla[1];
    } else if (this.hsba) {
      return this.hsba[1];
    } else {
      this.hsla = color_utils.rgbaToHSLA(this.color_array, this.maxArr);
      return this.hsla[1];
    }
  };
  p5.Color.prototype.getBrightness = function () {
    if (this.hsba) {
      return this.hsba[2];
    } else {
      this.hsba = color_utils.rgbaToHSBA(this.color_array, this.maxArr);
      return this.hsba[2];
    }
  };
  p5.Color.prototype.getLightness = function () {
    if (this.hsla) {
      return this.hsla[2];
    } else {
      this.hsla = color_utils.rgbaToHSLA(this.color_array, this.maxArr);
      return this.hsla[2];
    }
  };
  p5.Color.prototype.getRed = function () {
    return this.rgba[0];
  };
  p5.Color.prototype.getGreen = function () {
    return this.rgba[1];
  };
  p5.Color.prototype.getBlue = function () {
    return this.rgba[2];
  };
  p5.Color.prototype.getAlpha = function () {
    if (this.hsba || this.hsla) {
      return this.hsla ? this.hsla[3] : this.hsba[3];
    } else {
      return this.rgba[3];
    }
  };
  p5.Color.prototype.toString = function () {
    var a = this.rgba;
    for (var i = 0; i < 3; i++) {
      a[i] = Math.floor(a[i]);
    }
    var alpha = typeof a[3] !== 'undefined' ? a[3] / 255 : 1;
    return 'rgba(' + a[0] + ',' + a[1] + ',' + a[2] + ',' + alpha + ')';
  };
  var WHITESPACE = /\s*/;
  var INTEGER = /(\d{1,3})/;
  var DECIMAL = /((?:\d+(?:\.\d+)?)|(?:\.\d+))/;
  var PERCENT = new RegExp(DECIMAL.source + '%');
  var namedColors = {
      aliceblue: '#f0f8ff',
      antiquewhite: '#faebd7',
      aqua: '#00ffff',
      aquamarine: '#7fffd4',
      azure: '#f0ffff',
      beige: '#f5f5dc',
      bisque: '#ffe4c4',
      black: '#000000',
      blanchedalmond: '#ffebcd',
      blue: '#0000ff',
      blueviolet: '#8a2be2',
      brown: '#a52a2a',
      burlywood: '#deb887',
      cadetblue: '#5f9ea0',
      chartreuse: '#7fff00',
      chocolate: '#d2691e',
      coral: '#ff7f50',
      cornflowerblue: '#6495ed',
      cornsilk: '#fff8dc',
      crimson: '#dc143c',
      cyan: '#00ffff',
      darkblue: '#00008b',
      darkcyan: '#008b8b',
      darkgoldenrod: '#b8860b',
      darkgray: '#a9a9a9',
      darkgreen: '#006400',
      darkgrey: '#a9a9a9',
      darkkhaki: '#bdb76b',
      darkmagenta: '#8b008b',
      darkolivegreen: '#556b2f',
      darkorange: '#ff8c00',
      darkorchid: '#9932cc',
      darkred: '#8b0000',
      darksalmon: '#e9967a',
      darkseagreen: '#8fbc8f',
      darkslateblue: '#483d8b',
      darkslategray: '#2f4f4f',
      darkslategrey: '#2f4f4f',
      darkturquoise: '#00ced1',
      darkviolet: '#9400d3',
      deeppink: '#ff1493',
      deepskyblue: '#00bfff',
      dimgray: '#696969',
      dimgrey: '#696969',
      dodgerblue: '#1e90ff',
      firebrick: '#b22222',
      floralwhite: '#fffaf0',
      forestgreen: '#228b22',
      fuchsia: '#ff00ff',
      gainsboro: '#dcdcdc',
      ghostwhite: '#f8f8ff',
      gold: '#ffd700',
      goldenrod: '#daa520',
      gray: '#808080',
      green: '#008000',
      greenyellow: '#adff2f',
      grey: '#808080',
      honeydew: '#f0fff0',
      hotpink: '#ff69b4',
      indianred: '#cd5c5c',
      indigo: '#4b0082',
      ivory: '#fffff0',
      khaki: '#f0e68c',
      lavender: '#e6e6fa',
      lavenderblush: '#fff0f5',
      lawngreen: '#7cfc00',
      lemonchiffon: '#fffacd',
      lightblue: '#add8e6',
      lightcoral: '#f08080',
      lightcyan: '#e0ffff',
      lightgoldenrodyellow: '#fafad2',
      lightgray: '#d3d3d3',
      lightgreen: '#90ee90',
      lightgrey: '#d3d3d3',
      lightpink: '#ffb6c1',
      lightsalmon: '#ffa07a',
      lightseagreen: '#20b2aa',
      lightskyblue: '#87cefa',
      lightslategray: '#778899',
      lightslategrey: '#778899',
      lightsteelblue: '#b0c4de',
      lightyellow: '#ffffe0',
      lime: '#00ff00',
      limegreen: '#32cd32',
      linen: '#faf0e6',
      magenta: '#ff00ff',
      maroon: '#800000',
      mediumaquamarine: '#66cdaa',
      mediumblue: '#0000cd',
      mediumorchid: '#ba55d3',
      mediumpurple: '#9370db',
      mediumseagreen: '#3cb371',
      mediumslateblue: '#7b68ee',
      mediumspringgreen: '#00fa9a',
      mediumturquoise: '#48d1cc',
      mediumvioletred: '#c71585',
      midnightblue: '#191970',
      mintcream: '#f5fffa',
      mistyrose: '#ffe4e1',
      moccasin: '#ffe4b5',
      navajowhite: '#ffdead',
      navy: '#000080',
      oldlace: '#fdf5e6',
      olive: '#808000',
      olivedrab: '#6b8e23',
      orange: '#ffa500',
      orangered: '#ff4500',
      orchid: '#da70d6',
      palegoldenrod: '#eee8aa',
      palegreen: '#98fb98',
      paleturquoise: '#afeeee',
      palevioletred: '#db7093',
      papayawhip: '#ffefd5',
      peachpuff: '#ffdab9',
      peru: '#cd853f',
      pink: '#ffc0cb',
      plum: '#dda0dd',
      powderblue: '#b0e0e6',
      purple: '#800080',
      red: '#ff0000',
      rosybrown: '#bc8f8f',
      royalblue: '#4169e1',
      saddlebrown: '#8b4513',
      salmon: '#fa8072',
      sandybrown: '#f4a460',
      seagreen: '#2e8b57',
      seashell: '#fff5ee',
      sienna: '#a0522d',
      silver: '#c0c0c0',
      skyblue: '#87ceeb',
      slateblue: '#6a5acd',
      slategray: '#708090',
      slategrey: '#708090',
      snow: '#fffafa',
      springgreen: '#00ff7f',
      steelblue: '#4682b4',
      tan: '#d2b48c',
      teal: '#008080',
      thistle: '#d8bfd8',
      tomato: '#ff6347',
      turquoise: '#40e0d0',
      violet: '#ee82ee',
      wheat: '#f5deb3',
      white: '#ffffff',
      whitesmoke: '#f5f5f5',
      yellow: '#ffff00',
      yellowgreen: '#9acd32'
    };
  var colorPatterns = {
      HEX3: /^#([a-f0-9])([a-f0-9])([a-f0-9])$/i,
      HEX6: /^#([a-f0-9]{2})([a-f0-9]{2})([a-f0-9]{2})$/i,
      RGB: new RegExp([
        '^rgb\\(',
        INTEGER.source,
        ',',
        INTEGER.source,
        ',',
        INTEGER.source,
        '\\)$'
      ].join(WHITESPACE.source), 'i'),
      RGB_PERCENT: new RegExp([
        '^rgb\\(',
        PERCENT.source,
        ',',
        PERCENT.source,
        ',',
        PERCENT.source,
        '\\)$'
      ].join(WHITESPACE.source), 'i'),
      RGBA: new RegExp([
        '^rgba\\(',
        INTEGER.source,
        ',',
        INTEGER.source,
        ',',
        INTEGER.source,
        ',',
        DECIMAL.source,
        '\\)$'
      ].join(WHITESPACE.source), 'i'),
      RGBA_PERCENT: new RegExp([
        '^rgba\\(',
        PERCENT.source,
        ',',
        PERCENT.source,
        ',',
        PERCENT.source,
        ',',
        DECIMAL.source,
        '\\)$'
      ].join(WHITESPACE.source), 'i'),
      HSL: new RegExp([
        '^hsl\\(',
        INTEGER.source,
        ',',
        PERCENT.source,
        ',',
        PERCENT.source,
        '\\)$'
      ].join(WHITESPACE.source), 'i'),
      HSLA: new RegExp([
        '^hsla\\(',
        INTEGER.source,
        ',',
        PERCENT.source,
        ',',
        PERCENT.source,
        ',',
        DECIMAL.source,
        '\\)$'
      ].join(WHITESPACE.source), 'i')
    };
  p5.Color._getFormattedColor = function () {
    var numArgs = arguments.length, mode = this._colorMode, first, second, third, alpha, str, vals;
    if (numArgs >= 3) {
      first = arguments[0];
      second = arguments[1];
      third = arguments[2];
      alpha = typeof arguments[3] === 'number' ? arguments[3] : this._colorMaxes[mode][3];
    } else if (numArgs === 1 && typeof arguments[0] === 'string') {
      str = arguments[0].trim().toLowerCase();
      if (namedColors[str]) {
        return p5.Color._getFormattedColor.apply(this, [namedColors[str]]);
      }
      if (colorPatterns.HEX3.test(str)) {
        vals = colorPatterns.HEX3.exec(str).slice(1).map(function (color) {
          return parseInt(color + color, 16);
        });
      } else if (colorPatterns.HEX6.test(str)) {
        vals = colorPatterns.HEX6.exec(str).slice(1).map(function (color) {
          return parseInt(color, 16);
        });
      } else if (colorPatterns.RGB.test(str)) {
        vals = colorPatterns.RGB.exec(str).slice(1).map(function (color) {
          return parseInt(color, 10);
        });
      } else if (colorPatterns.RGB_PERCENT.test(str)) {
        vals = colorPatterns.RGB_PERCENT.exec(str).slice(1).map(function (color) {
          return parseInt(parseFloat(color) / 100 * 255, 10);
        });
      } else if (colorPatterns.RGBA.test(str)) {
        vals = colorPatterns.RGBA.exec(str).slice(1).map(function (color, idx) {
          if (idx === 3) {
            return parseInt(parseFloat(color) * 255, 10);
          }
          return parseInt(color, 10);
        });
      } else if (colorPatterns.RGBA_PERCENT.test(str)) {
        vals = colorPatterns.RGBA_PERCENT.exec(str).slice(1).map(function (color, idx) {
          if (idx === 3) {
            return parseInt(parseFloat(color) * 255, 10);
          }
          return parseInt(parseFloat(color) / 100 * 255, 10);
        });
      } else if (colorPatterns.HSL.test(str)) {
        vals = colorPatterns.HSL.exec(str).slice(1).map(function (color) {
          return parseInt(color, 10);
        });
      } else if (colorPatterns.HSLA.test(str)) {
        vals = colorPatterns.HSLA.exec(str).slice(1).map(function (color) {
          return parseFloat(color, 10);
        });
      } else {
        vals = [255];
      }
      return p5.Color._getFormattedColor.apply(this, vals);
    } else if (numArgs === 1 && typeof arguments[0] === 'number') {
      if (mode === constants.RGB) {
        first = second = third = arguments[0];
      } else if (mode === constants.HSB || mode === constants.HSL) {
        first = third = arguments[0];
        second = 0;
      }
      alpha = typeof arguments[1] === 'number' ? arguments[1] : this._colorMaxes[mode][3];
    } else if (numArgs === 2 && typeof arguments[0] === 'number' && typeof arguments[1] === 'number') {
      if (mode === constants.RGB) {
        first = second = third = arguments[0];
      } else if (mode === constants.HSB || mode === constants.HSL) {
        first = third = arguments[0];
        second = 0;
      }
      alpha = arguments[1];
    } else {
      throw new Error(arguments + 'is not a valid color representation.');
    }
    return [
      first,
      second,
      third,
      alpha
    ];
  };
  return p5.Color;
}({}, amdclean['core_core'], amdclean['color_color_utils'], amdclean['core_constants']);
amdclean['core_p5Element'] = function (require, core_core) {
  var p5 = core_core;
  p5.Element = function (elt, pInst) {
    this.elt = elt;
    this._pInst = pInst;
    this._events = {};
    this.width = this.elt.offsetWidth;
    this.height = this.elt.offsetHeight;
  };
  p5.Element.prototype.parent = function (p) {
    if (typeof p === 'string') {
      p = document.getElementById(p);
    } else if (p instanceof p5.Element) {
      p = p.elt;
    }
    p.appendChild(this.elt);
    return this;
  };
  p5.Element.prototype.id = function (id) {
    this.elt.id = id;
    return this;
  };
  p5.Element.prototype.class = function (c) {
    this.elt.className += ' ' + c;
    return this;
  };
  p5.Element.prototype.mousePressed = function (fxn) {
    attachListener('mousedown', fxn, this);
    attachListener('touchstart', fxn, this);
    return this;
  };
  p5.Element.prototype.mouseWheel = function (fxn) {
    attachListener('mousewheel', fxn, this);
    return this;
  };
  p5.Element.prototype.mouseReleased = function (fxn) {
    attachListener('mouseup', fxn, this);
    attachListener('touchend', fxn, this);
    return this;
  };
  p5.Element.prototype.mouseClicked = function (fxn) {
    attachListener('click', fxn, this);
    return this;
  };
  p5.Element.prototype.mouseMoved = function (fxn) {
    attachListener('mousemove', fxn, this);
    attachListener('touchmove', fxn, this);
    return this;
  };
  p5.Element.prototype.mouseOver = function (fxn) {
    attachListener('mouseover', fxn, this);
    return this;
  };
  p5.Element.prototype.mouseOut = function (fxn) {
    attachListener('mouseout', fxn, this);
    return this;
  };
  p5.Element.prototype.touchStarted = function (fxn) {
    attachListener('touchstart', fxn, this);
    attachListener('mousedown', fxn, this);
    return this;
  };
  p5.Element.prototype.touchMoved = function (fxn) {
    attachListener('touchmove', fxn, this);
    attachListener('mousemove', fxn, this);
    return this;
  };
  p5.Element.prototype.touchEnded = function (fxn) {
    attachListener('touchend', fxn, this);
    attachListener('mouseup', fxn, this);
    return this;
  };
  p5.Element.prototype.dragOver = function (fxn) {
    attachListener('dragover', fxn, this);
    return this;
  };
  p5.Element.prototype.dragLeave = function (fxn) {
    attachListener('dragleave', fxn, this);
    return this;
  };
  p5.Element.prototype.drop = function (callback, fxn) {
    function makeLoader(theFile) {
      var p5file = new p5.File(theFile);
      return function (e) {
        p5file.data = e.target.result;
        callback(p5file);
      };
    }
    if (window.File && window.FileReader && window.FileList && window.Blob) {
      attachListener('dragover', function (evt) {
        evt.stopPropagation();
        evt.preventDefault();
      }, this);
      attachListener('dragleave', function (evt) {
        evt.stopPropagation();
        evt.preventDefault();
      }, this);
      if (arguments.length > 1) {
        attachListener('drop', fxn, this);
      }
      attachListener('drop', function (evt) {
        evt.stopPropagation();
        evt.preventDefault();
        var files = evt.dataTransfer.files;
        for (var i = 0; i < files.length; i++) {
          var f = files[i];
          var reader = new FileReader();
          reader.onload = makeLoader(f);
          if (f.type === 'text') {
            reader.readAsText(f);
          } else {
            reader.readAsDataURL(f);
          }
        }
      }, this);
    } else {
      console.log('The File APIs are not fully supported in this browser.');
    }
    return this;
  };
  function attachListener(ev, fxn, ctx) {
    var f = fxn.bind(ctx);
    ctx.elt.addEventListener(ev, f, false);
    ctx._events[ev] = f;
  }
  p5.Element.prototype._setProperty = function (prop, value) {
    this[prop] = value;
  };
  return p5.Element;
}({}, amdclean['core_core']);
amdclean['typography_p5Font'] = function (require, core_core, core_constants) {
  'use strict';
  var p5 = core_core;
  var constants = core_constants;
  p5.Font = function (p) {
    this.parent = p;
    this.cache = {};
    this.font = undefined;
  };
  p5.Font.prototype._getGlyphs = function (str) {
    return this.font.stringToGlyphs(str);
  };
  p5.Font.prototype._getPath = function (line, x, y, options) {
    var p = this.parent, pg = p._graphics, ctx = pg.drawingContext, pos = handleAlignment(p, ctx, line, x, y);
    return this.font.getPath(line, pos.x, pos.y, p._textSize, options);
  };
  p5.Font.prototype._renderPath = function (line, x, y, options) {
    var pdata, pos, p = this.parent, pg = p._graphics, ctx = pg.drawingContext;
    if (typeof line === 'object' && line.commands) {
      pdata = line.commands;
    } else {
      pos = handleAlignment(p, ctx, line, x, y);
      pdata = this.font.getPath(line, pos.x, pos.y, p._textSize, options).commands;
    }
    ctx.beginPath();
    for (var i = 0; i < pdata.length; i += 1) {
      var cmd = pdata[i];
      if (cmd.type === 'M') {
        ctx.moveTo(cmd.x, cmd.y);
      } else if (cmd.type === 'L') {
        ctx.lineTo(cmd.x, cmd.y);
      } else if (cmd.type === 'C') {
        ctx.bezierCurveTo(cmd.x1, cmd.y1, cmd.x2, cmd.y2, cmd.x, cmd.y);
      } else if (cmd.type === 'Q') {
        ctx.quadraticCurveTo(cmd.x1, cmd.y1, cmd.x, cmd.y);
      } else if (cmd.type === 'Z') {
        ctx.closePath();
      }
    }
    if (p._doStroke && p._strokeSet) {
      ctx.stroke();
    }
    if (p._doFill) {
      ctx.fillStyle = p._fillSet ? ctx.fillStyle : constants._DEFAULT_TEXT_FILL;
      ctx.fill();
    }
    return this;
  };
  p5.Font.prototype.textBounds = function (str, x, y, fontSize, options) {
    if (!this.parent._isOpenType()) {
      throw Error('not supported for system fonts');
    }
    x = x !== undefined ? x : 0;
    y = y !== undefined ? y : 0;
    fontSize = fontSize || this.parent._textSize;
    var result = this.cache[cacheKey('textBounds', str, x, y, fontSize)];
    if (!result) {
      var xCoords = [], yCoords = [], minX, minY, maxX, maxY, scale = 1 / this.font.unitsPerEm * fontSize;
      this.font.forEachGlyph(str, x, y, fontSize, options, function (glyph, gX, gY, gFontSize) {
        if (glyph.name !== 'space') {
          gX = gX !== undefined ? gX : 0;
          gY = gY !== undefined ? gY : 0;
          var gm = glyph.getMetrics();
          xCoords.push(gX + gm.xMin * scale);
          yCoords.push(gY + -gm.yMin * scale);
          xCoords.push(gX + gm.xMax * scale);
          yCoords.push(gY + -gm.yMax * scale);
        }
      });
      minX = Math.min.apply(null, xCoords);
      minY = Math.min.apply(null, yCoords);
      maxX = Math.max.apply(null, xCoords);
      maxY = Math.max.apply(null, yCoords);
      result = {
        x: minX,
        y: minY,
        h: maxY - minY,
        w: maxX - minX,
        advance: minX - x
      };
      this.cache[cacheKey('textBounds', str, x, y, fontSize)] = result;
    }
    return result;
  };
  p5.Font.prototype._drawPoints = function (str, tx, ty, options) {
    var pdata, onCurvePts, offCurvePts, p = this.parent, scale = 1 / this.font.unitsPerEm * p._textSize;
    tx = tx !== undefined ? tx : 0;
    ty = ty !== undefined ? ty : 0;
    this.font.forEachGlyph(str, tx, ty, p._textSize, options, function (glyph, x, y, fontSize) {
      onCurvePts = [];
      offCurvePts = [];
      pdata = glyph.path.commands;
      for (var i = 0; i < pdata.length; i += 1) {
        var cmd = pdata[i];
        if (cmd.x !== undefined) {
          onCurvePts.push({
            x: cmd.x,
            y: -cmd.y
          });
        }
        if (cmd.x1 !== undefined) {
          offCurvePts.push({
            x: cmd.x1,
            y: -cmd.y1
          });
        }
        if (cmd.x2 !== undefined) {
          offCurvePts.push({
            x: cmd.x2,
            y: -cmd.y2
          });
        }
      }
      p.noStroke();
      p.fill(0, 0, 255);
      drawCircles(onCurvePts, x, y, scale);
      p.fill(255, 0, 0);
      drawCircles(offCurvePts, x, y, scale);
    });
    function drawCircles(l, x, y, scale) {
      for (var j = 0; j < l.length; j++) {
        p.ellipse(x + l[j].x * scale, y + l[j].y * scale, 3, 3);
      }
    }
  };
  p5.Font.prototype.list = function () {
    throw 'not yet implemented';
  };
  function handleAlignment(p, ctx, line, x, y) {
    var textWidth = p.textWidth(line), textAscent = p.textAscent(), textDescent = p.textDescent(), textHeight = textAscent + textDescent;
    if (ctx.textAlign === constants.CENTER) {
      x -= textWidth / 2;
    } else if (ctx.textAlign === constants.RIGHT) {
      x -= textWidth;
    }
    if (ctx.textBaseline === constants.TOP) {
      y += textHeight;
    } else if (ctx.textBaseline === constants._CTX_MIDDLE) {
      y += textHeight / 2 - textDescent;
    } else if (ctx.textBaseline === constants.BOTTOM) {
      y -= textDescent;
    }
    return {
      x: x,
      y: y
    };
  }
  function cacheKey() {
    var args = Array.prototype.slice.call(arguments), i = args.length, hash = '';
    while (i--) {
      hash += args[i] === Object(args[i]) ? JSON.stringify(args[i]) : args[i];
    }
    return hash;
  }
  return p5.Font;
}({}, amdclean['core_core'], amdclean['core_constants']);
amdclean['core_canvas'] = function (require, core_constants) {
  var constants = core_constants;
  return {
    modeAdjust: function (a, b, c, d, mode) {
      if (mode === constants.CORNER) {
        return {
          x: a,
          y: b,
          w: c,
          h: d
        };
      } else if (mode === constants.CORNERS) {
        return {
          x: a,
          y: b,
          w: c - a,
          h: d - b
        };
      } else if (mode === constants.RADIUS) {
        return {
          x: a - c,
          y: b - d,
          w: 2 * c,
          h: 2 * d
        };
      } else if (mode === constants.CENTER) {
        return {
          x: a - c * 0.5,
          y: b - d * 0.5,
          w: c,
          h: d
        };
      }
    },
    arcModeAdjust: function (a, b, c, d, mode) {
      if (mode === constants.CORNER) {
        return {
          x: a + c * 0.5,
          y: b + d * 0.5,
          w: c,
          h: d
        };
      } else if (mode === constants.CORNERS) {
        return {
          x: a,
          y: b,
          w: c + a,
          h: d + b
        };
      } else if (mode === constants.RADIUS) {
        return {
          x: a,
          y: b,
          w: 2 * c,
          h: 2 * d
        };
      } else if (mode === constants.CENTER) {
        return {
          x: a,
          y: b,
          w: c,
          h: d
        };
      }
    }
  };
}({}, amdclean['core_constants']);
amdclean['image_filters'] = function (require) {
  'use strict';
  var Filters = {};
  Filters._toPixels = function (canvas) {
    if (canvas instanceof ImageData) {
      return canvas.data;
    } else {
      return canvas.getContext('2d').getImageData(0, 0, canvas.width, canvas.height).data;
    }
  };
  Filters._getARGB = function (data, i) {
    var offset = i * 4;
    return data[offset + 3] << 24 & 4278190080 | data[offset] << 16 & 16711680 | data[offset + 1] << 8 & 65280 | data[offset + 2] & 255;
  };
  Filters._setPixels = function (pixels, data) {
    var offset = 0;
    for (var i = 0, al = pixels.length; i < al; i++) {
      offset = i * 4;
      pixels[offset + 0] = (data[i] & 16711680) >>> 16;
      pixels[offset + 1] = (data[i] & 65280) >>> 8;
      pixels[offset + 2] = data[i] & 255;
      pixels[offset + 3] = (data[i] & 4278190080) >>> 24;
    }
  };
  Filters._toImageData = function (canvas) {
    if (canvas instanceof ImageData) {
      return canvas;
    } else {
      return canvas.getContext('2d').getImageData(0, 0, canvas.width, canvas.height);
    }
  };
  Filters._createImageData = function (width, height) {
    Filters._tmpCanvas = document.createElement('canvas');
    Filters._tmpCtx = Filters._tmpCanvas.getContext('2d');
    return this._tmpCtx.createImageData(width, height);
  };
  Filters.apply = function (canvas, func, filterParam) {
    var ctx = canvas.getContext('2d');
    var imageData = ctx.getImageData(0, 0, canvas.width, canvas.height);
    var newImageData = func(imageData, filterParam);
    if (newImageData instanceof ImageData) {
      ctx.putImageData(newImageData, 0, 0, 0, 0, canvas.width, canvas.height);
    } else {
      ctx.putImageData(imageData, 0, 0, 0, 0, canvas.width, canvas.height);
    }
  };
  Filters.threshold = function (canvas, level) {
    var pixels = Filters._toPixels(canvas);
    if (level === undefined) {
      level = 0.5;
    }
    var thresh = Math.floor(level * 255);
    for (var i = 0; i < pixels.length; i += 4) {
      var r = pixels[i];
      var g = pixels[i + 1];
      var b = pixels[i + 2];
      var gray = 0.2126 * r + 0.7152 * g + 0.0722 * b;
      var val;
      if (gray >= thresh) {
        val = 255;
      } else {
        val = 0;
      }
      pixels[i] = pixels[i + 1] = pixels[i + 2] = val;
    }
  };
  Filters.gray = function (canvas) {
    var pixels = Filters._toPixels(canvas);
    for (var i = 0; i < pixels.length; i += 4) {
      var r = pixels[i];
      var g = pixels[i + 1];
      var b = pixels[i + 2];
      var gray = 0.2126 * r + 0.7152 * g + 0.0722 * b;
      pixels[i] = pixels[i + 1] = pixels[i + 2] = gray;
    }
  };
  Filters.opaque = function (canvas) {
    var pixels = Filters._toPixels(canvas);
    for (var i = 0; i < pixels.length; i += 4) {
      pixels[i + 3] = 255;
    }
    return pixels;
  };
  Filters.invert = function (canvas) {
    var pixels = Filters._toPixels(canvas);
    for (var i = 0; i < pixels.length; i += 4) {
      pixels[i] = 255 - pixels[i];
      pixels[i + 1] = 255 - pixels[i + 1];
      pixels[i + 2] = 255 - pixels[i + 2];
    }
  };
  Filters.posterize = function (canvas, level) {
    var pixels = Filters._toPixels(canvas);
    if (level < 2 || level > 255) {
      throw new Error('Level must be greater than 2 and less than 255 for posterize');
    }
    var levels1 = level - 1;
    for (var i = 0; i < pixels.length; i += 4) {
      var rlevel = pixels[i];
      var glevel = pixels[i + 1];
      var blevel = pixels[i + 2];
      pixels[i] = (rlevel * level >> 8) * 255 / levels1;
      pixels[i + 1] = (glevel * level >> 8) * 255 / levels1;
      pixels[i + 2] = (blevel * level >> 8) * 255 / levels1;
    }
  };
  Filters.dilate = function (canvas) {
    var pixels = Filters._toPixels(canvas);
    var currIdx = 0;
    var maxIdx = pixels.length ? pixels.length / 4 : 0;
    var out = new Int32Array(maxIdx);
    var currRowIdx, maxRowIdx, colOrig, colOut, currLum;
    var idxRight, idxLeft, idxUp, idxDown, colRight, colLeft, colUp, colDown, lumRight, lumLeft, lumUp, lumDown;
    while (currIdx < maxIdx) {
      currRowIdx = currIdx;
      maxRowIdx = currIdx + canvas.width;
      while (currIdx < maxRowIdx) {
        colOrig = colOut = Filters._getARGB(pixels, currIdx);
        idxLeft = currIdx - 1;
        idxRight = currIdx + 1;
        idxUp = currIdx - canvas.width;
        idxDown = currIdx + canvas.width;
        if (idxLeft < currRowIdx) {
          idxLeft = currIdx;
        }
        if (idxRight >= maxRowIdx) {
          idxRight = currIdx;
        }
        if (idxUp < 0) {
          idxUp = 0;
        }
        if (idxDown >= maxIdx) {
          idxDown = currIdx;
        }
        colUp = Filters._getARGB(pixels, idxUp);
        colLeft = Filters._getARGB(pixels, idxLeft);
        colDown = Filters._getARGB(pixels, idxDown);
        colRight = Filters._getARGB(pixels, idxRight);
        currLum = 77 * (colOrig >> 16 & 255) + 151 * (colOrig >> 8 & 255) + 28 * (colOrig & 255);
        lumLeft = 77 * (colLeft >> 16 & 255) + 151 * (colLeft >> 8 & 255) + 28 * (colLeft & 255);
        lumRight = 77 * (colRight >> 16 & 255) + 151 * (colRight >> 8 & 255) + 28 * (colRight & 255);
        lumUp = 77 * (colUp >> 16 & 255) + 151 * (colUp >> 8 & 255) + 28 * (colUp & 255);
        lumDown = 77 * (colDown >> 16 & 255) + 151 * (colDown >> 8 & 255) + 28 * (colDown & 255);
        if (lumLeft > currLum) {
          colOut = colLeft;
          currLum = lumLeft;
        }
        if (lumRight > currLum) {
          colOut = colRight;
          currLum = lumRight;
        }
        if (lumUp > currLum) {
          colOut = colUp;
          currLum = lumUp;
        }
        if (lumDown > currLum) {
          colOut = colDown;
          currLum = lumDown;
        }
        out[currIdx++] = colOut;
      }
    }
    Filters._setPixels(pixels, out);
  };
  Filters.erode = function (canvas) {
    var pixels = Filters._toPixels(canvas);
    var currIdx = 0;
    var maxIdx = pixels.length ? pixels.length / 4 : 0;
    var out = new Int32Array(maxIdx);
    var currRowIdx, maxRowIdx, colOrig, colOut, currLum;
    var idxRight, idxLeft, idxUp, idxDown, colRight, colLeft, colUp, colDown, lumRight, lumLeft, lumUp, lumDown;
    while (currIdx < maxIdx) {
      currRowIdx = currIdx;
      maxRowIdx = currIdx + canvas.width;
      while (currIdx < maxRowIdx) {
        colOrig = colOut = Filters._getARGB(pixels, currIdx);
        idxLeft = currIdx - 1;
        idxRight = currIdx + 1;
        idxUp = currIdx - canvas.width;
        idxDown = currIdx + canvas.width;
        if (idxLeft < currRowIdx) {
          idxLeft = currIdx;
        }
        if (idxRight >= maxRowIdx) {
          idxRight = currIdx;
        }
        if (idxUp < 0) {
          idxUp = 0;
        }
        if (idxDown >= maxIdx) {
          idxDown = currIdx;
        }
        colUp = Filters._getARGB(pixels, idxUp);
        colLeft = Filters._getARGB(pixels, idxLeft);
        colDown = Filters._getARGB(pixels, idxDown);
        colRight = Filters._getARGB(pixels, idxRight);
        currLum = 77 * (colOrig >> 16 & 255) + 151 * (colOrig >> 8 & 255) + 28 * (colOrig & 255);
        lumLeft = 77 * (colLeft >> 16 & 255) + 151 * (colLeft >> 8 & 255) + 28 * (colLeft & 255);
        lumRight = 77 * (colRight >> 16 & 255) + 151 * (colRight >> 8 & 255) + 28 * (colRight & 255);
        lumUp = 77 * (colUp >> 16 & 255) + 151 * (colUp >> 8 & 255) + 28 * (colUp & 255);
        lumDown = 77 * (colDown >> 16 & 255) + 151 * (colDown >> 8 & 255) + 28 * (colDown & 255);
        if (lumLeft < currLum) {
          colOut = colLeft;
          currLum = lumLeft;
        }
        if (lumRight < currLum) {
          colOut = colRight;
          currLum = lumRight;
        }
        if (lumUp < currLum) {
          colOut = colUp;
          currLum = lumUp;
        }
        if (lumDown < currLum) {
          colOut = colDown;
          currLum = lumDown;
        }
        out[currIdx++] = colOut;
      }
    }
    Filters._setPixels(pixels, out);
  };
  var blurRadius;
  var blurKernelSize;
  var blurKernel;
  var blurMult;
  function buildBlurKernel(r) {
    var radius = r * 3.5 | 0;
    radius = radius < 1 ? 1 : radius < 248 ? radius : 248;
    if (blurRadius !== radius) {
      blurRadius = radius;
      blurKernelSize = 1 + blurRadius << 1;
      blurKernel = new Int32Array(blurKernelSize);
      blurMult = new Array(blurKernelSize);
      for (var l = 0; l < blurKernelSize; l++) {
        blurMult[l] = new Int32Array(256);
      }
      var bk, bki;
      var bm, bmi;
      for (var i = 1, radiusi = radius - 1; i < radius; i++) {
        blurKernel[radius + i] = blurKernel[radiusi] = bki = radiusi * radiusi;
        bm = blurMult[radius + i];
        bmi = blurMult[radiusi--];
        for (var j = 0; j < 256; j++) {
          bm[j] = bmi[j] = bki * j;
        }
      }
      bk = blurKernel[radius] = radius * radius;
      bm = blurMult[radius];
      for (var k = 0; k < 256; k++) {
        bm[k] = bk * k;
      }
    }
  }
  function blurARGB(canvas, radius) {
    var pixels = Filters._toPixels(canvas);
    var width = canvas.width;
    var height = canvas.height;
    var numPackedPixels = width * height;
    var argb = new Int32Array(numPackedPixels);
    for (var j = 0; j < numPackedPixels; j++) {
      argb[j] = Filters._getARGB(pixels, j);
    }
    var sum, cr, cg, cb, ca;
    var read, ri, ym, ymi, bk0;
    var a2 = new Int32Array(numPackedPixels);
    var r2 = new Int32Array(numPackedPixels);
    var g2 = new Int32Array(numPackedPixels);
    var b2 = new Int32Array(numPackedPixels);
    var yi = 0;
    buildBlurKernel(radius);
    var x, y, i;
    var bm;
    for (y = 0; y < height; y++) {
      for (x = 0; x < width; x++) {
        cb = cg = cr = ca = sum = 0;
        read = x - blurRadius;
        if (read < 0) {
          bk0 = -read;
          read = 0;
        } else {
          if (read >= width) {
            break;
          }
          bk0 = 0;
        }
        for (i = bk0; i < blurKernelSize; i++) {
          if (read >= width) {
            break;
          }
          var c = argb[read + yi];
          bm = blurMult[i];
          ca += bm[(c & -16777216) >>> 24];
          cr += bm[(c & 16711680) >> 16];
          cg += bm[(c & 65280) >> 8];
          cb += bm[c & 255];
          sum += blurKernel[i];
          read++;
        }
        ri = yi + x;
        a2[ri] = ca / sum;
        r2[ri] = cr / sum;
        g2[ri] = cg / sum;
        b2[ri] = cb / sum;
      }
      yi += width;
    }
    yi = 0;
    ym = -blurRadius;
    ymi = ym * width;
    for (y = 0; y < height; y++) {
      for (x = 0; x < width; x++) {
        cb = cg = cr = ca = sum = 0;
        if (ym < 0) {
          bk0 = ri = -ym;
          read = x;
        } else {
          if (ym >= height) {
            break;
          }
          bk0 = 0;
          ri = ym;
          read = x + ymi;
        }
        for (i = bk0; i < blurKernelSize; i++) {
          if (ri >= height) {
            break;
          }
          bm = blurMult[i];
          ca += bm[a2[read]];
          cr += bm[r2[read]];
          cg += bm[g2[read]];
          cb += bm[b2[read]];
          sum += blurKernel[i];
          ri++;
          read += width;
        }
        argb[x + yi] = ca / sum << 24 | cr / sum << 16 | cg / sum << 8 | cb / sum;
      }
      yi += width;
      ymi += width;
      ym++;
    }
    Filters._setPixels(pixels, argb);
  }
  Filters.blur = function (canvas, radius) {
    blurARGB(canvas, radius);
  };
  return Filters;
}({});
amdclean['core_p5Graphics'] = function (require, core_core) {
  var p5 = core_core;
  p5.Graphics = function (elt, pInst, isMainCanvas) {
    p5.Element.call(this, elt, pInst);
    this.canvas = elt;
    this._pInst = pInst;
    if (isMainCanvas) {
      this._isMainCanvas = true;
      this._pInst._setProperty('_curElement', this);
      this._pInst._setProperty('canvas', this.canvas);
      this._pInst._setProperty('width', this.width);
      this._pInst._setProperty('height', this.height);
    } else {
      this.canvas.style.display = 'none';
      this._styles = [];
    }
  };
  p5.Graphics.prototype = Object.create(p5.Element.prototype);
  p5.Graphics.prototype.resize = function (w, h) {
    this.width = w;
    this.height = h;
    this.elt.width = w * this._pInst.pixelDensity;
    this.elt.height = h * this._pInst.pixelDensity;
    this.elt.style.width = w + 'px';
    this.elt.style.height = h + 'px';
    if (this._isMainCanvas) {
      this._pInst._setProperty('width', this.width);
      this._pInst._setProperty('height', this.height);
    }
  };
  return p5.Graphics;
}({}, amdclean['core_core']);
amdclean['core_p5Graphics2D'] = function (require, core_core, core_canvas, core_constants, image_filters, core_p5Graphics) {
  var p5 = core_core;
  var canvas = core_canvas;
  var constants = core_constants;
  var filters = image_filters;
  var styleEmpty = 'rgba(0,0,0,0)';
  p5.Graphics2D = function (elt, pInst, isMainCanvas) {
    p5.Graphics.call(this, elt, pInst, isMainCanvas);
    this.drawingContext = this.canvas.getContext('2d');
    this._pInst._setProperty('drawingContext', this.drawingContext);
    return this;
  };
  p5.Graphics2D.prototype = Object.create(p5.Graphics.prototype);
  p5.Graphics2D.prototype._applyDefaults = function () {
    this.drawingContext.fillStyle = constants._DEFAULT_FILL;
    this.drawingContext.strokeStyle = constants._DEFAULT_STROKE;
    this.drawingContext.lineCap = constants.ROUND;
    this.drawingContext.font = 'normal 12px sans-serif';
  };
  p5.Graphics2D.prototype.resize = function (w, h) {
    p5.Graphics.prototype.resize.call(this, w, h);
    this.drawingContext.scale(this._pInst.pixelDensity, this._pInst.pixelDensity);
  };
  p5.Graphics2D.prototype.background = function () {
    this.drawingContext.save();
    this.drawingContext.setTransform(1, 0, 0, 1, 0, 0);
    this.drawingContext.scale(this._pInst.pixelDensity, this._pInst.pixelDensity);
    if (arguments[0] instanceof p5.Image) {
      this._pInst.image(arguments[0], 0, 0, this.width, this.height);
    } else {
      var curFill = this.drawingContext.fillStyle;
      var color = this._pInst.color.apply(this._pInst, arguments);
      var newFill = color.toString();
      this.drawingContext.fillStyle = newFill;
      this.drawingContext.fillRect(0, 0, this.width, this.height);
      this.drawingContext.fillStyle = curFill;
    }
    this.drawingContext.restore();
  };
  p5.Graphics2D.prototype.clear = function () {
    this.drawingContext.clearRect(0, 0, this.width, this.height);
  };
  p5.Graphics2D.prototype.fill = function () {
    var ctx = this.drawingContext;
    var color = this._pInst.color.apply(this._pInst, arguments);
    ctx.fillStyle = color.toString();
  };
  p5.Graphics2D.prototype.stroke = function () {
    var ctx = this.drawingContext;
    var color = this._pInst.color.apply(this._pInst, arguments);
    ctx.strokeStyle = color.toString();
  };
  p5.Graphics2D.prototype.image = function (img, x, y, w, h) {
    var frame = img.canvas || img.elt;
    try {
      if (this._pInst._tint && img.canvas) {
        this.drawingContext.drawImage(this._getTintedImageCanvas(img), x, y, w, h);
      } else {
        this.drawingContext.drawImage(frame, x, y, w, h);
      }
    } catch (e) {
      if (e.name !== 'NS_ERROR_NOT_AVAILABLE') {
        throw e;
      }
    }
  };
  p5.Graphics2D.prototype._getTintedImageCanvas = function (img) {
    if (!img.canvas) {
      return img;
    }
    var pixels = filters._toPixels(img.canvas);
    var tmpCanvas = document.createElement('canvas');
    tmpCanvas.width = img.canvas.width;
    tmpCanvas.height = img.canvas.height;
    var tmpCtx = tmpCanvas.getContext('2d');
    var id = tmpCtx.createImageData(img.canvas.width, img.canvas.height);
    var newPixels = id.data;
    for (var i = 0; i < pixels.length; i += 4) {
      var r = pixels[i];
      var g = pixels[i + 1];
      var b = pixels[i + 2];
      var a = pixels[i + 3];
      newPixels[i] = r * this._pInst._tint[0] / 255;
      newPixels[i + 1] = g * this._pInst._tint[1] / 255;
      newPixels[i + 2] = b * this._pInst._tint[2] / 255;
      newPixels[i + 3] = a * this._pInst._tint[3] / 255;
    }
    tmpCtx.putImageData(id, 0, 0);
    return tmpCanvas;
  };
  p5.Graphics2D.prototype.blendMode = function (mode) {
    this.drawingContext.globalCompositeOperation = mode;
  };
  p5.Graphics2D.prototype.blend = function () {
    var currBlend = this.drawingContext.globalCompositeOperation;
    var blendMode = arguments[arguments.length - 1];
    var copyArgs = Array.prototype.slice.call(arguments, 0, arguments.length - 1);
    this.drawingContext.globalCompositeOperation = blendMode;
    this._pInst.copy.apply(this._pInst, copyArgs);
    this.drawingContext.globalCompositeOperation = currBlend;
  };
  p5.Graphics2D.prototype.copy = function () {
    var srcImage, sx, sy, sw, sh, dx, dy, dw, dh;
    if (arguments.length === 9) {
      srcImage = arguments[0];
      sx = arguments[1];
      sy = arguments[2];
      sw = arguments[3];
      sh = arguments[4];
      dx = arguments[5];
      dy = arguments[6];
      dw = arguments[7];
      dh = arguments[8];
    } else if (arguments.length === 8) {
      srcImage = this._pInst;
      sx = arguments[0];
      sy = arguments[1];
      sw = arguments[2];
      sh = arguments[3];
      dx = arguments[4];
      dy = arguments[5];
      dw = arguments[6];
      dh = arguments[7];
    } else {
      throw new Error('Signature not supported');
    }
    p5.Graphics2D._copyHelper(srcImage, sx, sy, sw, sh, dx, dy, dw, dh);
  };
  p5.Graphics2D._copyHelper = function (srcImage, sx, sy, sw, sh, dx, dy, dw, dh) {
    var s = srcImage.canvas.width / srcImage.width;
    this.drawingContext.drawImage(srcImage.canvas, s * sx, s * sy, s * sw, s * sh, dx, dy, dw, dh);
  };
  p5.Graphics2D.prototype.get = function (x, y, w, h) {
    if (x === undefined && y === undefined && w === undefined && h === undefined) {
      x = 0;
      y = 0;
      w = this.width;
      h = this.height;
    } else if (w === undefined && h === undefined) {
      w = 1;
      h = 1;
    }
    if (x > this.width || y > this.height || x < 0 || y < 0) {
      return [
        0,
        0,
        0,
        255
      ];
    }
    var pd = this.pixelDensity || this._pInst.pixelDensity;
    if (w === 1 && h === 1) {
      var imageData = this.drawingContext.getImageData(x * pd, y * pd, w, h);
      var data = imageData.data;
      var pixels = [];
      for (var i = 0; i < data.length; i += 4) {
        pixels.push(data[i], data[i + 1], data[i + 2], data[i + 3]);
      }
      return pixels;
    } else {
      var sx = x * pd;
      var sy = y * pd;
      var dw = Math.min(w, this.width);
      var dh = Math.min(h, this.height);
      var sw = dw * pd;
      var sh = dh * pd;
      var region = new p5.Image(dw, dh);
      region.canvas.getContext('2d').drawImage(this.canvas, sx, sy, sw, sh, 0, 0, dw, dh);
      return region;
    }
  };
  p5.Graphics2D.prototype.loadPixels = function () {
    var pd = this.pixelDensity || this._pInst.pixelDensity;
    var w = this.width * pd;
    var h = this.height * pd;
    var imageData = this.drawingContext.getImageData(0, 0, w, h);
    if (this._pInst) {
      this._pInst._setProperty('imageData', imageData);
      this._pInst._setProperty('pixels', imageData.data);
    } else {
      this._setProperty('imageData', imageData);
      this._setProperty('pixels', imageData.data);
    }
  };
  p5.Graphics2D.prototype.set = function (x, y, imgOrCol) {
    if (imgOrCol instanceof p5.Image) {
      this.drawingContext.save();
      this.drawingContext.setTransform(1, 0, 0, 1, 0, 0);
      this.drawingContext.scale(this._pInst.pixelDensity, this._pInst.pixelDensity);
      this.drawingContext.drawImage(imgOrCol.canvas, x, y);
      this.loadPixels.call(this._pInst);
      this.drawingContext.restore();
    } else {
      var ctx = this._pInst || this;
      var r = 0, g = 0, b = 0, a = 0;
      var idx = 4 * (y * ctx.pixelDensity * (this.width * ctx.pixelDensity) + x * ctx.pixelDensity);
      if (!ctx.imageData) {
        ctx.loadPixels.call(ctx);
      }
      if (typeof imgOrCol === 'number') {
        if (idx < ctx.pixels.length) {
          r = imgOrCol;
          g = imgOrCol;
          b = imgOrCol;
          a = 255;
        }
      } else if (imgOrCol instanceof Array) {
        if (imgOrCol.length < 4) {
          throw new Error('pixel array must be of the form [R, G, B, A]');
        }
        if (idx < ctx.pixels.length) {
          r = imgOrCol[0];
          g = imgOrCol[1];
          b = imgOrCol[2];
          a = imgOrCol[3];
        }
      } else if (imgOrCol instanceof p5.Color) {
        if (idx < ctx.pixels.length) {
          r = imgOrCol.rgba[0];
          g = imgOrCol.rgba[1];
          b = imgOrCol.rgba[2];
          a = imgOrCol.rgba[3];
        }
      }
      for (var i = 0; i < ctx.pixelDensity; i++) {
        for (var j = 0; j < ctx.pixelDensity; j++) {
          idx = 4 * ((y * ctx.pixelDensity + j) * this.width * ctx.pixelDensity + (x * ctx.pixelDensity + i));
          ctx.pixels[idx] = r;
          ctx.pixels[idx + 1] = g;
          ctx.pixels[idx + 2] = b;
          ctx.pixels[idx + 3] = a;
        }
      }
    }
  };
  p5.Graphics2D.prototype.updatePixels = function (x, y, w, h) {
    var pd = this.pixelDensity || this._pInst.pixelDensity;
    if (x === undefined && y === undefined && w === undefined && h === undefined) {
      x = 0;
      y = 0;
      w = this.width;
      h = this.height;
    }
    w *= pd;
    h *= pd;
    if (this._pInst) {
      this.drawingContext.putImageData(this._pInst.imageData, x, y, 0, 0, w, h);
    } else {
      this.drawingContext.putImageData(this.imageData, x, y, 0, 0, w, h);
    }
  };
  p5.Graphics2D.prototype.arc = function (x, y, w, h, start, stop, mode, curves) {
    if (!this._pInst._doStroke && !this._pInst._doFill) {
      return;
    }
    var ctx = this.drawingContext;
    var vals = canvas.arcModeAdjust(x, y, w, h, this._pInst._ellipseMode);
    var rx = vals.w / 2;
    var ry = vals.h / 2;
    ctx.beginPath();
    curves.forEach(function (curve, index) {
      if (index === 0) {
        ctx.moveTo(vals.x + curve.x1 * rx, vals.y + curve.y1 * ry);
      }
      ctx.bezierCurveTo(vals.x + curve.x2 * rx, vals.y + curve.y2 * ry, vals.x + curve.x3 * rx, vals.y + curve.y3 * ry, vals.x + curve.x4 * rx, vals.y + curve.y4 * ry);
    });
    if (this._pInst._doFill) {
      if (mode === constants.PIE || mode == null) {
        ctx.lineTo(vals.x, vals.y);
      }
      ctx.closePath();
      ctx.fill();
      if (this._pInst._doStroke) {
        if (mode === constants.CHORD || mode === constants.PIE) {
          ctx.stroke();
          return this;
        }
      }
    }
    if (this._pInst._doStroke) {
      if (mode === constants.OPEN || mode == null) {
        ctx.beginPath();
        curves.forEach(function (curve, index) {
          if (index === 0) {
            ctx.moveTo(vals.x + curve.x1 * rx, vals.y + curve.y1 * ry);
          }
          ctx.bezierCurveTo(vals.x + curve.x2 * rx, vals.y + curve.y2 * ry, vals.x + curve.x3 * rx, vals.y + curve.y3 * ry, vals.x + curve.x4 * rx, vals.y + curve.y4 * ry);
        });
        ctx.stroke();
      }
    }
    return this;
  };
  p5.Graphics2D.prototype.ellipse = function (x, y, w, h) {
    var ctx = this.drawingContext;
    var doFill = this._pInst._doFill, doStroke = this._pInst._doStroke;
    if (doFill && !doStroke) {
      if (ctx.fillStyle === styleEmpty) {
        return this;
      }
    } else if (!doFill && doStroke) {
      if (ctx.strokeStyle === styleEmpty) {
        return this;
      }
    }
    var vals = canvas.modeAdjust(x, y, w, h, this._pInst._ellipseMode);
    var kappa = 0.5522848, ox = vals.w / 2 * kappa, oy = vals.h / 2 * kappa, xe = vals.x + vals.w, ye = vals.y + vals.h, xm = vals.x + vals.w / 2, ym = vals.y + vals.h / 2;
    ctx.beginPath();
    ctx.moveTo(vals.x, ym);
    ctx.bezierCurveTo(vals.x, ym - oy, xm - ox, vals.y, xm, vals.y);
    ctx.bezierCurveTo(xm + ox, vals.y, xe, ym - oy, xe, ym);
    ctx.bezierCurveTo(xe, ym + oy, xm + ox, ye, xm, ye);
    ctx.bezierCurveTo(xm - ox, ye, vals.x, ym + oy, vals.x, ym);
    ctx.closePath();
    if (doFill) {
      ctx.fill();
    }
    if (doStroke) {
      ctx.stroke();
    }
  };
  p5.Graphics2D.prototype.line = function (x1, y1, x2, y2) {
    var ctx = this.drawingContext;
    if (!this._pInst._doStroke) {
      return this;
    } else if (ctx.strokeStyle === styleEmpty) {
      return this;
    }
    if (ctx.lineWidth % 2 === 1) {
      ctx.translate(0.5, 0.5);
    }
    ctx.beginPath();
    ctx.moveTo(x1, y1);
    ctx.lineTo(x2, y2);
    ctx.stroke();
    if (ctx.lineWidth % 2 === 1) {
      ctx.translate(-0.5, -0.5);
    }
    return this;
  };
  p5.Graphics2D.prototype.point = function (x, y) {
    var ctx = this.drawingContext;
    var s = ctx.strokeStyle;
    var f = ctx.fillStyle;
    if (!this._pInst._doStroke) {
      return this;
    } else if (ctx.strokeStyle === styleEmpty) {
      return this;
    }
    x = Math.round(x);
    y = Math.round(y);
    ctx.fillStyle = s;
    if (ctx.lineWidth > 1) {
      ctx.beginPath();
      ctx.arc(x, y, ctx.lineWidth / 2, 0, constants.TWO_PI, false);
      ctx.fill();
    } else {
      ctx.fillRect(x, y, 1, 1);
    }
    ctx.fillStyle = f;
  };
  p5.Graphics2D.prototype.quad = function (x1, y1, x2, y2, x3, y3, x4, y4) {
    var ctx = this.drawingContext;
    var doFill = this._pInst._doFill, doStroke = this._pInst._doStroke;
    if (doFill && !doStroke) {
      if (ctx.fillStyle === styleEmpty) {
        return this;
      }
    } else if (!doFill && doStroke) {
      if (ctx.strokeStyle === styleEmpty) {
        return this;
      }
    }
    ctx.beginPath();
    ctx.moveTo(x1, y1);
    ctx.lineTo(x2, y2);
    ctx.lineTo(x3, y3);
    ctx.lineTo(x4, y4);
    ctx.closePath();
    if (doFill) {
      ctx.fill();
    }
    if (doStroke) {
      ctx.stroke();
    }
    return this;
  };
  p5.Graphics2D.prototype.rect = function (x, y, w, h, tl, tr, br, bl) {
    var ctx = this.drawingContext;
    var doFill = this._pInst._doFill, doStroke = this._pInst._doStroke;
    if (doFill && !doStroke) {
      if (ctx.fillStyle === styleEmpty) {
        return this;
      }
    } else if (!doFill && doStroke) {
      if (ctx.strokeStyle === styleEmpty) {
        return this;
      }
    }
    var vals = canvas.modeAdjust(x, y, w, h, this._pInst._rectMode);
    if (this._pInst._doStroke && ctx.lineWidth % 2 === 1) {
      ctx.translate(0.5, 0.5);
    }
    ctx.beginPath();
    if (typeof tl === 'undefined') {
      ctx.rect(vals.x, vals.y, vals.w, vals.h);
    } else {
      if (typeof tr === 'undefined') {
        tr = tl;
      }
      if (typeof br === 'undefined') {
        br = tr;
      }
      if (typeof bl === 'undefined') {
        bl = br;
      }
      var _x = vals.x;
      var _y = vals.y;
      var _w = vals.w;
      var _h = vals.h;
      var hw = _w / 2;
      var hh = _h / 2;
      if (_w < 2 * tl) {
        tl = hw;
      }
      if (_h < 2 * tl) {
        tl = hh;
      }
      if (_w < 2 * tr) {
        tr = hw;
      }
      if (_h < 2 * tr) {
        tr = hh;
      }
      if (_w < 2 * br) {
        br = hw;
      }
      if (_h < 2 * br) {
        br = hh;
      }
      if (_w < 2 * bl) {
        bl = hw;
      }
      if (_h < 2 * bl) {
        bl = hh;
      }
      ctx.beginPath();
      ctx.moveTo(_x + tl, _y);
      ctx.arcTo(_x + _w, _y, _x + _w, _y + _h, tr);
      ctx.arcTo(_x + _w, _y + _h, _x, _y + _h, br);
      ctx.arcTo(_x, _y + _h, _x, _y, bl);
      ctx.arcTo(_x, _y, _x + _w, _y, tl);
      ctx.closePath();
    }
    if (this._pInst._doFill) {
      ctx.fill();
    }
    if (this._pInst._doStroke) {
      ctx.stroke();
    }
    if (this._pInst._doStroke && ctx.lineWidth % 2 === 1) {
      ctx.translate(-0.5, -0.5);
    }
    return this;
  };
  p5.Graphics2D.prototype.triangle = function (x1, y1, x2, y2, x3, y3) {
    var ctx = this.drawingContext;
    var doFill = this._pInst._doFill, doStroke = this._pInst._doStroke;
    if (doFill && !doStroke) {
      if (ctx.fillStyle === styleEmpty) {
        return this;
      }
    } else if (!doFill && doStroke) {
      if (ctx.strokeStyle === styleEmpty) {
        return this;
      }
    }
    ctx.beginPath();
    ctx.moveTo(x1, y1);
    ctx.lineTo(x2, y2);
    ctx.lineTo(x3, y3);
    ctx.closePath();
    if (doFill) {
      ctx.fill();
    }
    if (doStroke) {
      ctx.stroke();
    }
  };
  p5.Graphics2D.prototype.endShape = function (mode, vertices, isCurve, isBezier, isQuadratic, isContour, shapeKind) {
    if (vertices.length === 0) {
      return this;
    }
    if (!this._pInst._doStroke && !this._pInst._doFill) {
      return this;
    }
    var closeShape = mode === constants.CLOSE;
    var v;
    if (closeShape && !isContour) {
      vertices.push(vertices[0]);
    }
    var i, j;
    var numVerts = vertices.length;
    if (isCurve && (shapeKind === constants.POLYGON || shapeKind === null)) {
      if (numVerts > 3) {
        var b = [], s = 1 - this._pInst._curveTightness;
        this.drawingContext.beginPath();
        this.drawingContext.moveTo(vertices[1][0], vertices[1][1]);
        for (i = 1; i + 2 < numVerts; i++) {
          v = vertices[i];
          b[0] = [
            v[0],
            v[1]
          ];
          b[1] = [
            v[0] + (s * vertices[i + 1][0] - s * vertices[i - 1][0]) / 6,
            v[1] + (s * vertices[i + 1][1] - s * vertices[i - 1][1]) / 6
          ];
          b[2] = [
            vertices[i + 1][0] + (s * vertices[i][0] - s * vertices[i + 2][0]) / 6,
            vertices[i + 1][1] + (s * vertices[i][1] - s * vertices[i + 2][1]) / 6
          ];
          b[3] = [
            vertices[i + 1][0],
            vertices[i + 1][1]
          ];
          this.drawingContext.bezierCurveTo(b[1][0], b[1][1], b[2][0], b[2][1], b[3][0], b[3][1]);
        }
        if (closeShape) {
          this.drawingContext.lineTo(vertices[i + 1][0], vertices[i + 1][1]);
        }
        this._doFillStrokeClose();
      }
    } else if (isBezier && (shapeKind === constants.POLYGON || shapeKind === null)) {
      this.drawingContext.beginPath();
      for (i = 0; i < numVerts; i++) {
        if (vertices[i].isVert) {
          if (vertices[i].moveTo) {
            this.drawingContext.moveTo(vertices[i][0], vertices[i][1]);
          } else {
            this.drawingContext.lineTo(vertices[i][0], vertices[i][1]);
          }
        } else {
          this.drawingContext.bezierCurveTo(vertices[i][0], vertices[i][1], vertices[i][2], vertices[i][3], vertices[i][4], vertices[i][5]);
        }
      }
      this._doFillStrokeClose();
    } else if (isQuadratic && (shapeKind === constants.POLYGON || shapeKind === null)) {
      this.drawingContext.beginPath();
      for (i = 0; i < numVerts; i++) {
        if (vertices[i].isVert) {
          if (vertices[i].moveTo) {
            this.drawingContext.moveTo([0], vertices[i][1]);
          } else {
            this.drawingContext.lineTo(vertices[i][0], vertices[i][1]);
          }
        } else {
          this.drawingContext.quadraticCurveTo(vertices[i][0], vertices[i][1], vertices[i][2], vertices[i][3]);
        }
      }
      this._doFillStrokeClose();
    } else {
      if (shapeKind === constants.POINTS) {
        for (i = 0; i < numVerts; i++) {
          v = vertices[i];
          if (this._pInst._doStroke) {
            this._pInst.stroke(v[6]);
          }
          this._pInst.point(v[0], v[1]);
        }
      } else if (shapeKind === constants.LINES) {
        for (i = 0; i + 1 < numVerts; i += 2) {
          v = vertices[i];
          if (this._pInst._doStroke) {
            this._pInst.stroke(vertices[i + 1][6]);
          }
          this._pInst.line(v[0], v[1], vertices[i + 1][0], vertices[i + 1][1]);
        }
      } else if (shapeKind === constants.TRIANGLES) {
        for (i = 0; i + 2 < numVerts; i += 3) {
          v = vertices[i];
          this.drawingContext.beginPath();
          this.drawingContext.moveTo(v[0], v[1]);
          this.drawingContext.lineTo(vertices[i + 1][0], vertices[i + 1][1]);
          this.drawingContext.lineTo(vertices[i + 2][0], vertices[i + 2][1]);
          this.drawingContext.lineTo(v[0], v[1]);
          if (this._pInst._doFill) {
            this._pInst.fill(vertices[i + 2][5]);
            this.drawingContext.fill();
          }
          if (this._pInst._doStroke) {
            this._pInst.stroke(vertices[i + 2][6]);
            this.drawingContext.stroke();
          }
          this.drawingContext.closePath();
        }
      } else if (shapeKind === constants.TRIANGLE_STRIP) {
        for (i = 0; i + 1 < numVerts; i++) {
          v = vertices[i];
          this.drawingContext.beginPath();
          this.drawingContext.moveTo(vertices[i + 1][0], vertices[i + 1][1]);
          this.drawingContext.lineTo(v[0], v[1]);
          if (this._pInst._doStroke) {
            this._pInst.stroke(vertices[i + 1][6]);
          }
          if (this._pInst._doFill) {
            this._pInst.fill(vertices[i + 1][5]);
          }
          if (i + 2 < numVerts) {
            this.drawingContext.lineTo(vertices[i + 2][0], vertices[i + 2][1]);
            if (this._pInst._doStroke) {
              this._pInst.stroke(vertices[i + 2][6]);
            }
            if (this._pInst._doFill) {
              this._pInst.fill(vertices[i + 2][5]);
            }
          }
          this._doFillStrokeClose();
        }
      } else if (shapeKind === constants.TRIANGLE_FAN) {
        if (numVerts > 2) {
          this.drawingContext.beginPath();
          this.drawingContext.moveTo(vertices[0][0], vertices[0][1]);
          this.drawingContext.lineTo(vertices[1][0], vertices[1][1]);
          this.drawingContext.lineTo(vertices[2][0], vertices[2][1]);
          if (this._pInst._doFill) {
            this._pInst.fill(vertices[2][5]);
          }
          if (this._pInst._doStroke) {
            this._pInst.stroke(vertices[2][6]);
          }
          this._doFillStrokeClose();
          for (i = 3; i < numVerts; i++) {
            v = vertices[i];
            this.drawingContext.beginPath();
            this.drawingContext.moveTo(vertices[0][0], vertices[0][1]);
            this.drawingContext.lineTo(vertices[i - 1][0], vertices[i - 1][1]);
            this.drawingContext.lineTo(v[0], v[1]);
            if (this._pInst._doFill) {
              this._pInst.fill(v[5]);
            }
            if (this._pInst._doStroke) {
              this._pInst.stroke(v[6]);
            }
            this._doFillStrokeClose();
          }
        }
      } else if (shapeKind === constants.QUADS) {
        for (i = 0; i + 3 < numVerts; i += 4) {
          v = vertices[i];
          this.drawingContext.beginPath();
          this.drawingContext.moveTo(v[0], v[1]);
          for (j = 1; j < 4; j++) {
            this.drawingContext.lineTo(vertices[i + j][0], vertices[i + j][1]);
          }
          this.drawingContext.lineTo(v[0], v[1]);
          if (this._pInst._doFill) {
            this._pInst.fill(vertices[i + 3][5]);
          }
          if (this._pInst._doStroke) {
            this._pInst.stroke(vertices[i + 3][6]);
          }
          this._doFillStrokeClose();
        }
      } else if (shapeKind === constants.QUAD_STRIP) {
        if (numVerts > 3) {
          for (i = 0; i + 1 < numVerts; i += 2) {
            v = vertices[i];
            this.drawingContext.beginPath();
            if (i + 3 < numVerts) {
              this.drawingContext.moveTo(vertices[i + 2][0], vertices[i + 2][1]);
              this.drawingContext.lineTo(v[0], v[1]);
              this.drawingContext.lineTo(vertices[i + 1][0], vertices[i + 1][1]);
              this.drawingContext.lineTo(vertices[i + 3][0], vertices[i + 3][1]);
              if (this._pInst._doFill) {
                this._pInst.fill(vertices[i + 3][5]);
              }
              if (this._pInst._doStroke) {
                this._pInst.stroke(vertices[i + 3][6]);
              }
            } else {
              this.drawingContext.moveTo(v[0], v[1]);
              this.drawingContext.lineTo(vertices[i + 1][0], vertices[i + 1][1]);
            }
            this._doFillStrokeClose();
          }
        }
      } else {
        this.drawingContext.beginPath();
        this.drawingContext.moveTo(vertices[0][0], vertices[0][1]);
        for (i = 1; i < numVerts; i++) {
          v = vertices[i];
          if (v.isVert) {
            if (v.moveTo) {
              this.drawingContext.moveTo(v[0], v[1]);
            } else {
              this.drawingContext.lineTo(v[0], v[1]);
            }
          }
        }
        this._doFillStrokeClose();
      }
    }
    isCurve = false;
    isBezier = false;
    isQuadratic = false;
    isContour = false;
    if (closeShape) {
      vertices.pop();
    }
    return this;
  };
  p5.Graphics2D.prototype.noSmooth = function () {
    this.drawingContext.mozImageSmoothingEnabled = false;
    this.drawingContext.webkitImageSmoothingEnabled = false;
    return this;
  };
  p5.Graphics2D.prototype.smooth = function () {
    this.drawingContext.mozImageSmoothingEnabled = true;
    this.drawingContext.webkitImageSmoothingEnabled = true;
    return this;
  };
  p5.Graphics2D.prototype.strokeCap = function (cap) {
    if (cap === constants.ROUND || cap === constants.SQUARE || cap === constants.PROJECT) {
      this.drawingContext.lineCap = cap;
    }
    return this;
  };
  p5.Graphics2D.prototype.strokeJoin = function (join) {
    if (join === constants.ROUND || join === constants.BEVEL || join === constants.MITER) {
      this.drawingContext.lineJoin = join;
    }
    return this;
  };
  p5.Graphics2D.prototype.strokeWeight = function (w) {
    if (typeof w === 'undefined' || w === 0) {
      this.drawingContext.lineWidth = 0.0001;
    } else {
      this.drawingContext.lineWidth = w;
    }
    return this;
  };
  p5.Graphics2D.prototype._getFill = function () {
    return this.drawingContext.fillStyle;
  };
  p5.Graphics2D.prototype._getStroke = function () {
    return this.drawingContext.strokeStyle;
  };
  p5.Graphics2D.prototype.bezier = function (x1, y1, x2, y2, x3, y3, x4, y4) {
    this._pInst.beginShape();
    this._pInst.vertex(x1, y1);
    this._pInst.bezierVertex(x2, y2, x3, y3, x4, y4);
    this._pInst.endShape();
    return this;
  };
  p5.Graphics2D.prototype.curve = function (x1, y1, x2, y2, x3, y3, x4, y4) {
    this._pInst.beginShape();
    this._pInst.curveVertex(x1, y1);
    this._pInst.curveVertex(x2, y2);
    this._pInst.curveVertex(x3, y3);
    this._pInst.curveVertex(x4, y4);
    this._pInst.endShape();
    return this;
  };
  p5.Graphics2D.prototype._doFillStrokeClose = function () {
    if (this._pInst._doFill) {
      this.drawingContext.fill();
    }
    if (this._pInst._doStroke) {
      this.drawingContext.stroke();
    }
    this.drawingContext.closePath();
  };
  p5.Graphics2D.prototype.applyMatrix = function (n00, n01, n02, n10, n11, n12) {
    this.drawingContext.transform(n00, n01, n02, n10, n11, n12);
  };
  p5.Graphics2D.prototype.resetMatrix = function () {
    this.drawingContext.setTransform(1, 0, 0, 1, 0, 0);
    return this;
  };
  p5.Graphics2D.prototype.rotate = function (r) {
    this.drawingContext.rotate(r);
  };
  p5.Graphics2D.prototype.scale = function () {
    var x = 1, y = 1;
    if (arguments.length === 1) {
      x = y = arguments[0];
    } else {
      x = arguments[0];
      y = arguments[1];
    }
    this.drawingContext.scale(x, y);
    return this;
  };
  p5.Graphics2D.prototype.shearX = function (angle) {
    if (this._pInst._angleMode === constants.DEGREES) {
      angle = this._pInst.radians(angle);
    }
    this.drawingContext.transform(1, 0, this._pInst.tan(angle), 1, 0, 0);
    return this;
  };
  p5.Graphics2D.prototype.shearY = function (angle) {
    if (this._pInst._angleMode === constants.DEGREES) {
      angle = this._pInst.radians(angle);
    }
    this.drawingContext.transform(1, this._pInst.tan(angle), 0, 1, 0, 0);
    return this;
  };
  p5.Graphics2D.prototype.translate = function (x, y) {
    this.drawingContext.translate(x, y);
    return this;
  };
  p5.Graphics2D.prototype.text = function (str, x, y, maxWidth, maxHeight) {
    var p = this._pInst, cars, n, ii, jj, line, testLine, testWidth, words, totalHeight, baselineHacked;
    if (!(p._doFill || p._doStroke)) {
      return;
    }
    if (typeof str !== 'string') {
      str = str.toString();
    }
    str = str.replace(/(\t)/g, '  ');
    cars = str.split('\n');
    if (typeof maxWidth !== 'undefined') {
      totalHeight = 0;
      for (ii = 0; ii < cars.length; ii++) {
        line = '';
        words = cars[ii].split(' ');
        for (n = 0; n < words.length; n++) {
          testLine = line + words[n] + ' ';
          testWidth = this.textWidth(testLine);
          if (testWidth > maxWidth) {
            line = words[n] + ' ';
            totalHeight += p.textLeading();
          } else {
            line = testLine;
          }
        }
      }
      switch (this.drawingContext.textAlign) {
      case constants.CENTER:
        x += maxWidth / 2;
        break;
      case constants.RIGHT:
        x += maxWidth;
        break;
      }
      if (typeof maxHeight !== 'undefined') {
        switch (this.drawingContext.textBaseline) {
        case constants.BOTTOM:
          y += maxHeight - totalHeight;
          break;
        case constants._CTX_MIDDLE:
          y += (maxHeight - totalHeight) / 2;
          break;
        case constants.BASELINE:
          baselineHacked = true;
          this.drawingContext.textBaseline = constants.TOP;
          break;
        }
      }
      for (ii = 0; ii < cars.length; ii++) {
        line = '';
        words = cars[ii].split(' ');
        for (n = 0; n < words.length; n++) {
          testLine = line + words[n] + ' ';
          testWidth = this.textWidth(testLine);
          if (testWidth > maxWidth) {
            this._renderText(p, line, x, y);
            line = words[n] + ' ';
            y += p.textLeading();
          } else {
            line = testLine;
          }
        }
        this._renderText(p, line, x, y);
        y += p.textLeading();
      }
    } else {
      for (jj = 0; jj < cars.length; jj++) {
        this._renderText(p, cars[jj], x, y);
        y += p.textLeading();
      }
    }
    if (baselineHacked) {
      this.drawingContext.textBaseline = constants.BASELINE;
    }
    return p;
  };
  p5.Graphics2D.prototype._renderText = function (p, line, x, y) {
    if (p._isOpenType()) {
      return p._textFont._renderPath(line, x, y);
    }
    if (p._doStroke && p._strokeSet) {
      this.drawingContext.strokeText(line, x, y);
    }
    if (p._doFill) {
      this.drawingContext.fillStyle = p._fillSet ? this.drawingContext.fillStyle : constants._DEFAULT_TEXT_FILL;
      this.drawingContext.fillText(line, x, y);
    }
    return p;
  };
  p5.Graphics2D.prototype.textWidth = function (s) {
    var p = this._pInst;
    if (p._isOpenType()) {
      var tb = p._textFont.textBounds(s, 0, 0);
      return tb.w + tb.advance;
    }
    return this.drawingContext.measureText(s).width;
  };
  p5.Graphics2D.prototype.textAlign = function (h, v) {
    if (arguments.length) {
      if (h === constants.LEFT || h === constants.RIGHT || h === constants.CENTER) {
        this.drawingContext.textAlign = h;
      }
      if (v === constants.TOP || v === constants.BOTTOM || v === constants.CENTER || v === constants.BASELINE) {
        if (v === constants.CENTER) {
          this.drawingContext.textBaseline = constants._CTX_MIDDLE;
        } else {
          this.drawingContext.textBaseline = v;
        }
      }
      return this._pInst;
    } else {
      var valign = this.drawingContext.textBaseline;
      if (valign === constants._CTX_MIDDLE) {
        valign = constants.CENTER;
      }
      return {
        horizontal: this.drawingContext.textAlign,
        vertical: valign
      };
    }
  };
  p5.Graphics2D.prototype._applyTextProperties = function () {
    var font, p = this._pInst;
    p._setProperty('_textAscent', null);
    p._setProperty('_textDescent', null);
    font = p._textFont;
    if (p._isOpenType()) {
      font = p._textFont.font.familyName;
      p._setProperty('_textStyle', p._textFont.font.styleName);
    }
    this.drawingContext.font = p._textStyle + ' ' + p._textSize + 'px ' + font;
    return p;
  };
  p5.Graphics2D.prototype.push = function () {
    this.drawingContext.save();
  };
  p5.Graphics2D.prototype.pop = function () {
    this.drawingContext.restore();
  };
  return p5.Graphics2D;
}({}, amdclean['core_core'], amdclean['core_canvas'], amdclean['core_constants'], amdclean['image_filters'], amdclean['core_p5Graphics']);
amdclean['image_p5Image'] = function (require, core_core, image_filters) {
  'use strict';
  var p5 = core_core;
  var Filters = image_filters;
  p5.Image = function (width, height) {
    this.width = width;
    this.height = height;
    this.canvas = document.createElement('canvas');
    this.canvas.width = this.width;
    this.canvas.height = this.height;
    this.drawingContext = this.canvas.getContext('2d');
    this.pixelDensity = 1;
    this.pixels = [];
  };
  p5.Image.prototype._setProperty = function (prop, value) {
    this[prop] = value;
  };
  p5.Image.prototype.loadPixels = function () {
    p5.Graphics2D.prototype.loadPixels.call(this);
  };
  p5.Image.prototype.updatePixels = function (x, y, w, h) {
    p5.Graphics2D.prototype.updatePixels.call(this, x, y, w, h);
  };
  p5.Image.prototype.get = function (x, y, w, h) {
    return p5.Graphics2D.prototype.get.call(this, x, y, w, h);
  };
  p5.Image.prototype.set = function (x, y, imgOrCol) {
    p5.Graphics2D.prototype.set.call(this, x, y, imgOrCol);
  };
  p5.Image.prototype.resize = function (width, height) {
    width = width || this.canvas.width;
    height = height || this.canvas.height;
    var tempCanvas = document.createElement('canvas');
    tempCanvas.width = width;
    tempCanvas.height = height;
    tempCanvas.getContext('2d').drawImage(this.canvas, 0, 0, this.canvas.width, this.canvas.height, 0, 0, tempCanvas.width, tempCanvas.height);
    this.canvas.width = this.width = width;
    this.canvas.height = this.height = height;
    this.drawingContext.drawImage(tempCanvas, 0, 0, width, height, 0, 0, width, height);
    if (this.pixels.length > 0) {
      this.loadPixels();
    }
  };
  p5.Image.prototype.copy = function () {
    p5.prototype.copy.apply(this, arguments);
  };
  p5.Image.prototype.mask = function (p5Image) {
    if (p5Image === undefined) {
      p5Image = this;
    }
    var currBlend = this.drawingContext.globalCompositeOperation;
    var scaleFactor = 1;
    if (p5Image instanceof p5.Graphics) {
      scaleFactor = p5Image._pInst.pixelDensity;
    }
    var copyArgs = [
        p5Image,
        0,
        0,
        scaleFactor * p5Image.width,
        scaleFactor * p5Image.height,
        0,
        0,
        this.width,
        this.height
      ];
    this.drawingContext.globalCompositeOperation = 'destination-in';
    this.copy.apply(this, copyArgs);
    this.drawingContext.globalCompositeOperation = currBlend;
  };
  p5.Image.prototype.filter = function (operation, value) {
    Filters.apply(this.canvas, Filters[operation.toLowerCase()], value);
  };
  p5.Image.prototype.blend = function () {
    p5.prototype.blend.apply(this, arguments);
  };
  p5.Image.prototype.save = function (filename, extension) {
    var mimeType;
    if (!extension) {
      extension = 'png';
      mimeType = 'image/png';
    } else {
      switch (extension.toLowerCase()) {
      case 'png':
        mimeType = 'image/png';
        break;
      case 'jpeg':
        mimeType = 'image/jpeg';
        break;
      case 'jpg':
        mimeType = 'image/jpeg';
        break;
      default:
        mimeType = 'image/png';
        break;
      }
    }
    var downloadMime = 'image/octet-stream';
    var imageData = this.canvas.toDataURL(mimeType);
    imageData = imageData.replace(mimeType, downloadMime);
    p5.prototype.downloadFile(imageData, filename, extension);
  };
  return p5.Image;
}({}, amdclean['core_core'], amdclean['image_filters']);
amdclean['math_polargeometry'] = function (require) {
  return {
    degreesToRadians: function (x) {
      return 2 * Math.PI * x / 360;
    },
    radiansToDegrees: function (x) {
      return 360 * x / (2 * Math.PI);
    }
  };
}({});
amdclean['math_p5Vector'] = function (require, core_core, math_polargeometry, core_constants) {
  'use strict';
  var p5 = core_core;
  var polarGeometry = math_polargeometry;
  var constants = core_constants;
  p5.Vector = function () {
    var x, y, z;
    if (arguments[0] instanceof p5) {
      this.p5 = arguments[0];
      x = arguments[1][0] || 0;
      y = arguments[1][1] || 0;
      z = arguments[1][2] || 0;
    } else {
      x = arguments[0] || 0;
      y = arguments[1] || 0;
      z = arguments[2] || 0;
    }
    this.x = x;
    this.y = y;
    this.z = z;
  };
  p5.Vector.prototype.toString = function p5VectorToString() {
    return 'p5.Vector Object : [' + this.x + ', ' + this.y + ', ' + this.z + ']';
  };
  p5.Vector.prototype.set = function (x, y, z) {
    if (x instanceof p5.Vector) {
      this.x = x.x || 0;
      this.y = x.y || 0;
      this.z = x.z || 0;
      return this;
    }
    if (x instanceof Array) {
      this.x = x[0] || 0;
      this.y = x[1] || 0;
      this.z = x[2] || 0;
      return this;
    }
    this.x = x || 0;
    this.y = y || 0;
    this.z = z || 0;
    return this;
  };
  p5.Vector.prototype.copy = function () {
    if (this.p5) {
      return new p5.Vector(this.p5, [
        this.x,
        this.y,
        this.z
      ]);
    } else {
      return new p5.Vector(this.x, this.y, this.z);
    }
  };
  p5.Vector.prototype.add = function (x, y, z) {
    if (x instanceof p5.Vector) {
      this.x += x.x || 0;
      this.y += x.y || 0;
      this.z += x.z || 0;
      return this;
    }
    if (x instanceof Array) {
      this.x += x[0] || 0;
      this.y += x[1] || 0;
      this.z += x[2] || 0;
      return this;
    }
    this.x += x || 0;
    this.y += y || 0;
    this.z += z || 0;
    return this;
  };
  p5.Vector.prototype.sub = function (x, y, z) {
    if (x instanceof p5.Vector) {
      this.x -= x.x || 0;
      this.y -= x.y || 0;
      this.z -= x.z || 0;
      return this;
    }
    if (x instanceof Array) {
      this.x -= x[0] || 0;
      this.y -= x[1] || 0;
      this.z -= x[2] || 0;
      return this;
    }
    this.x -= x || 0;
    this.y -= y || 0;
    this.z -= z || 0;
    return this;
  };
  p5.Vector.prototype.mult = function (n) {
    this.x *= n || 0;
    this.y *= n || 0;
    this.z *= n || 0;
    return this;
  };
  p5.Vector.prototype.div = function (n) {
    this.x /= n;
    this.y /= n;
    this.z /= n;
    return this;
  };
  p5.Vector.prototype.mag = function () {
    return Math.sqrt(this.magSq());
  };
  p5.Vector.prototype.magSq = function () {
    var x = this.x, y = this.y, z = this.z;
    return x * x + y * y + z * z;
  };
  p5.Vector.prototype.dot = function (x, y, z) {
    if (x instanceof p5.Vector) {
      return this.dot(x.x, x.y, x.z);
    }
    return this.x * (x || 0) + this.y * (y || 0) + this.z * (z || 0);
  };
  p5.Vector.prototype.cross = function (v) {
    var x = this.y * v.z - this.z * v.y;
    var y = this.z * v.x - this.x * v.z;
    var z = this.x * v.y - this.y * v.x;
    if (this.p5) {
      return new p5.Vector(this.p5, [
        x,
        y,
        z
      ]);
    } else {
      return new p5.Vector(x, y, z);
    }
  };
  p5.Vector.prototype.dist = function (v) {
    var d = v.copy().sub(this);
    return d.mag();
  };
  p5.Vector.prototype.normalize = function () {
    return this.div(this.mag());
  };
  p5.Vector.prototype.limit = function (l) {
    var mSq = this.magSq();
    if (mSq > l * l) {
      this.div(Math.sqrt(mSq));
      this.mult(l);
    }
    return this;
  };
  p5.Vector.prototype.setMag = function (n) {
    return this.normalize().mult(n);
  };
  p5.Vector.prototype.heading = function () {
    var h = Math.atan2(this.y, this.x);
    if (this.p5) {
      if (this.p5._angleMode === constants.RADIANS) {
        return h;
      } else {
        return polarGeometry.radiansToDegrees(h);
      }
    } else {
      return h;
    }
  };
  p5.Vector.prototype.rotate = function (a) {
    if (this.p5) {
      if (this.p5._angleMode === constants.DEGREES) {
        a = polarGeometry.degreesToRadians(a);
      }
    }
    var newHeading = this.heading() + a;
    var mag = this.mag();
    this.x = Math.cos(newHeading) * mag;
    this.y = Math.sin(newHeading) * mag;
    return this;
  };
  p5.Vector.prototype.lerp = function (x, y, z, amt) {
    if (x instanceof p5.Vector) {
      return this.lerp(x.x, x.y, x.z, y);
    }
    this.x += (x - this.x) * amt || 0;
    this.y += (y - this.y) * amt || 0;
    this.z += (z - this.z) * amt || 0;
    return this;
  };
  p5.Vector.prototype.array = function () {
    return [
      this.x || 0,
      this.y || 0,
      this.z || 0
    ];
  };
  p5.Vector.prototype.equals = function (x, y, z) {
    var a, b, c;
    if (x instanceof p5.Vector) {
      a = x.x || 0;
      b = x.y || 0;
      c = x.z || 0;
    } else if (x instanceof Array) {
      a = x[0] || 0;
      b = x[1] || 0;
      c = x[2] || 0;
    } else {
      a = x || 0;
      b = y || 0;
      c = z || 0;
    }
    return this.x === a && this.y === b && this.z === c;
  };
  p5.Vector.fromAngle = function (angle) {
    if (this.p5) {
      if (this.p5._angleMode === constants.DEGREES) {
        angle = polarGeometry.degreesToRadians(angle);
      }
    }
    if (this.p5) {
      return new p5.Vector(this.p5, [
        Math.cos(angle),
        Math.sin(angle),
        0
      ]);
    } else {
      return new p5.Vector(Math.cos(angle), Math.sin(angle), 0);
    }
  };
  p5.Vector.random2D = function () {
    var angle;
    if (this.p5) {
      if (this.p5._angleMode === constants.DEGREES) {
        angle = this.p5.random(360);
      } else {
        angle = this.p5.random(constants.TWO_PI);
      }
    } else {
      angle = Math.random() * Math.PI * 2;
    }
    return this.fromAngle(angle);
  };
  p5.Vector.random3D = function () {
    var angle, vz;
    if (this.p5) {
      angle = this.p5.random(0, constants.TWO_PI);
      vz = this.p5.random(-1, 1);
    } else {
      angle = Math.random() * Math.PI * 2;
      vz = Math.random() * 2 - 1;
    }
    var vx = Math.sqrt(1 - vz * vz) * Math.cos(angle);
    var vy = Math.sqrt(1 - vz * vz) * Math.sin(angle);
    if (this.p5) {
      return new p5.Vector(this.p5, [
        vx,
        vy,
        vz
      ]);
    } else {
      return new p5.Vector(vx, vy, vz);
    }
  };
  p5.Vector.add = function (v1, v2, target) {
    if (!target) {
      target = v1.copy();
    } else {
      target.set(v1);
    }
    target.add(v2);
    return target;
  };
  p5.Vector.sub = function (v1, v2, target) {
    if (!target) {
      target = v1.copy();
    } else {
      target.set(v1);
    }
    target.sub(v2);
    return target;
  };
  p5.Vector.mult = function (v, n, target) {
    if (!target) {
      target = v.copy();
    } else {
      target.set(v);
    }
    target.mult(n);
    return target;
  };
  p5.Vector.div = function (v, n, target) {
    if (!target) {
      target = v.copy();
    } else {
      target.set(v);
    }
    target.div(n);
    return target;
  };
  p5.Vector.dot = function (v1, v2) {
    return v1.dot(v2);
  };
  p5.Vector.cross = function (v1, v2) {
    return v1.cross(v2);
  };
  p5.Vector.dist = function (v1, v2) {
    return v1.dist(v2);
  };
  p5.Vector.lerp = function (v1, v2, amt, target) {
    if (!target) {
      target = v1.copy();
    } else {
      target.set(v1);
    }
    target.lerp(v2, amt);
    return target;
  };
  p5.Vector.angleBetween = function (v1, v2) {
    var angle = Math.acos(v1.dot(v2) / (v1.mag() * v2.mag()));
    if (this.p5) {
      if (this.p5._angleMode === constants.DEGREES) {
        angle = polarGeometry.radiansToDegrees(angle);
      }
    }
    return angle;
  };
  return p5.Vector;
}({}, amdclean['core_core'], amdclean['math_polargeometry'], amdclean['core_constants']);
amdclean['io_p5TableRow'] = function (require, core_core) {
  'use strict';
  var p5 = core_core;
  p5.TableRow = function (str, separator) {
    var arr = [];
    var obj = {};
    if (str) {
      separator = separator || ',';
      arr = str.split(separator);
    }
    for (var i = 0; i < arr.length; i++) {
      var key = i;
      var val = arr[i];
      obj[key] = val;
    }
    this.arr = arr;
    this.obj = obj;
    this.table = null;
  };
  p5.TableRow.prototype.set = function (column, value) {
    if (typeof column === 'string') {
      var cPos = this.table.columns.indexOf(column);
      if (cPos >= 0) {
        this.obj[column] = value;
        this.arr[cPos] = value;
      } else {
        throw 'This table has no column named "' + column + '"';
      }
    } else {
      if (column < this.table.columns.length) {
        this.arr[column] = value;
        var cTitle = this.table.columns[column];
        this.obj[cTitle] = value;
      } else {
        throw 'Column #' + column + ' is out of the range of this table';
      }
    }
  };
  p5.TableRow.prototype.setNum = function (column, value) {
    var floatVal = parseFloat(value, 10);
    this.set(column, floatVal);
  };
  p5.TableRow.prototype.setString = function (column, value) {
    var stringVal = value.toString();
    this.set(column, stringVal);
  };
  p5.TableRow.prototype.get = function (column) {
    if (typeof column === 'string') {
      return this.obj[column];
    } else {
      return this.arr[column];
    }
  };
  p5.TableRow.prototype.getNum = function (column) {
    var ret;
    if (typeof column === 'string') {
      ret = parseFloat(this.obj[column], 10);
    } else {
      ret = parseFloat(this.arr[column], 10);
    }
    if (ret.toString() === 'NaN') {
      throw 'Error: ' + this.obj[column] + ' is NaN (Not a Number)';
    }
    return ret;
  };
  p5.TableRow.prototype.getString = function (column) {
    if (typeof column === 'string') {
      return this.obj[column].toString();
    } else {
      return this.arr[column].toString();
    }
  };
  return p5.TableRow;
}({}, amdclean['core_core']);
amdclean['io_p5Table'] = function (require, core_core) {
  'use strict';
  var p5 = core_core;
  p5.Table = function (rows) {
    this.columns = [];
    this.rows = [];
  };
  p5.Table.prototype.addRow = function (row) {
    var r = row || new p5.TableRow();
    if (typeof r.arr === 'undefined' || typeof r.obj === 'undefined') {
      throw 'invalid TableRow: ' + r;
    }
    r.table = this;
    this.rows.push(r);
    return r;
  };
  p5.Table.prototype.removeRow = function (id) {
    this.rows[id].table = null;
    var chunk = this.rows.splice(id + 1, this.rows.length);
    this.rows.pop();
    this.rows = this.rows.concat(chunk);
  };
  p5.Table.prototype.getRow = function (r) {
    return this.rows[r];
  };
  p5.Table.prototype.getRows = function () {
    return this.rows;
  };
  p5.Table.prototype.findRow = function (value, column) {
    if (typeof column === 'string') {
      for (var i = 0; i < this.rows.length; i++) {
        if (this.rows[i].obj[column] === value) {
          return this.rows[i];
        }
      }
    } else {
      for (var j = 0; j < this.rows.length; j++) {
        if (this.rows[j].arr[column] === value) {
          return this.rows[j];
        }
      }
    }
    return null;
  };
  p5.Table.prototype.findRows = function (value, column) {
    var ret = [];
    if (typeof column === 'string') {
      for (var i = 0; i < this.rows.length; i++) {
        if (this.rows[i].obj[column] === value) {
          ret.push(this.rows[i]);
        }
      }
    } else {
      for (var j = 0; j < this.rows.length; j++) {
        if (this.rows[j].arr[column] === value) {
          ret.push(this.rows[j]);
        }
      }
    }
    return ret;
  };
  p5.Table.prototype.matchRow = function (regexp, column) {
    if (typeof column === 'number') {
      for (var j = 0; j < this.rows.length; j++) {
        if (this.rows[j].arr[column].match(regexp)) {
          return this.rows[j];
        }
      }
    } else {
      for (var i = 0; i < this.rows.length; i++) {
        if (this.rows[i].obj[column].match(regexp)) {
          return this.rows[i];
        }
      }
    }
    return null;
  };
  p5.Table.prototype.matchRows = function (regexp, column) {
    var ret = [];
    if (typeof column === 'number') {
      for (var j = 0; j < this.rows.length; j++) {
        if (this.rows[j].arr[column].match(regexp)) {
          ret.push(this.rows[j]);
        }
      }
    } else {
      for (var i = 0; i < this.rows.length; i++) {
        if (this.rows[i].obj[column].match(regexp)) {
          ret.push(this.rows[i]);
        }
      }
    }
    return ret;
  };
  p5.Table.prototype.getColumn = function (value) {
    var ret = [];
    if (typeof value === 'string') {
      for (var i = 0; i < this.rows.length; i++) {
        ret.push(this.rows[i].obj[value]);
      }
    } else {
      for (var j = 0; j < this.rows.length; j++) {
        ret.push(this.rows[j].arr[value]);
      }
    }
    return ret;
  };
  p5.Table.prototype.clearRows = function () {
    delete this.rows;
    this.rows = [];
  };
  p5.Table.prototype.addColumn = function (title) {
    var t = title || null;
    this.columns.push(t);
  };
  p5.Table.prototype.getColumnCount = function () {
    return this.columns.length;
  };
  p5.Table.prototype.getRowCount = function () {
    return this.rows.length;
  };
  p5.Table.prototype.removeTokens = function (chars, column) {
    var escape = function (s) {
      return s.replace(/[-\/\\^$*+?.()|[\]{}]/g, '\\$&');
    };
    var charArray = [];
    for (var i = 0; i < chars.length; i++) {
      charArray.push(escape(chars.charAt(i)));
    }
    var regex = new RegExp(charArray.join('|'), 'g');
    if (typeof column === 'undefined') {
      for (var c = 0; c < this.columns.length; c++) {
        for (var d = 0; d < this.rows.length; d++) {
          var s = this.rows[d].arr[c];
          s = s.replace(regex, '');
          this.rows[d].arr[c] = s;
          this.rows[d].obj[this.columns[c]] = s;
        }
      }
    } else if (typeof column === 'string') {
      for (var j = 0; j < this.rows.length; j++) {
        var val = this.rows[j].obj[column];
        val = val.replace(regex, '');
        this.rows[j].obj[column] = val;
        var pos = this.columns.indexOf(column);
        this.rows[j].arr[pos] = val;
      }
    } else {
      for (var k = 0; k < this.rows.length; k++) {
        var str = this.rows[k].arr[column];
        str = str.replace(regex, '');
        this.rows[k].arr[column] = str;
        this.rows[k].obj[this.columns[column]] = str;
      }
    }
  };
  p5.Table.prototype.trim = function (column) {
    var regex = new RegExp(' ', 'g');
    if (typeof column === 'undefined') {
      for (var c = 0; c < this.columns.length; c++) {
        for (var d = 0; d < this.rows.length; d++) {
          var s = this.rows[d].arr[c];
          s = s.replace(regex, '');
          this.rows[d].arr[c] = s;
          this.rows[d].obj[this.columns[c]] = s;
        }
      }
    } else if (typeof column === 'string') {
      for (var j = 0; j < this.rows.length; j++) {
        var val = this.rows[j].obj[column];
        val = val.replace(regex, '');
        this.rows[j].obj[column] = val;
        var pos = this.columns.indexOf(column);
        this.rows[j].arr[pos] = val;
      }
    } else {
      for (var k = 0; k < this.rows.length; k++) {
        var str = this.rows[k].arr[column];
        str = str.replace(regex, '');
        this.rows[k].arr[column] = str;
        this.rows[k].obj[this.columns[column]] = str;
      }
    }
  };
  p5.Table.prototype.removeColumn = function (c) {
    var cString;
    var cNumber;
    if (typeof c === 'string') {
      cString = c;
      cNumber = this.columns.indexOf(c);
      console.log('string');
    } else {
      cNumber = c;
      cString = this.columns[c];
    }
    var chunk = this.columns.splice(cNumber + 1, this.columns.length);
    this.columns.pop();
    this.columns = this.columns.concat(chunk);
    for (var i = 0; i < this.rows.length; i++) {
      var tempR = this.rows[i].arr;
      var chip = tempR.splice(cNumber + 1, tempR.length);
      tempR.pop();
      this.rows[i].arr = tempR.concat(chip);
      delete this.rows[i].obj[cString];
    }
  };
  p5.Table.prototype.set = function (row, column, value) {
    this.rows[row].set(column, value);
  };
  p5.Table.prototype.setNum = function (row, column, value) {
    this.rows[row].set(column, value);
  };
  p5.Table.prototype.setString = function (row, column, value) {
    this.rows[row].set(column, value);
  };
  p5.Table.prototype.get = function (row, column) {
    return this.rows[row].get(column);
  };
  p5.Table.prototype.getNum = function (row, column) {
    return this.rows[row].getNum(column);
  };
  p5.Table.prototype.getString = function (row, column) {
    return this.rows[row].getString(column);
  };
  p5.Table.prototype.getObject = function (headerColumn) {
    var tableObject = {};
    var obj, cPos, index;
    for (var i = 0; i < this.rows.length; i++) {
      obj = this.rows[i].obj;
      if (typeof headerColumn === 'string') {
        cPos = this.columns.indexOf(headerColumn);
        if (cPos >= 0) {
          index = obj[headerColumn];
          tableObject[index] = obj;
        } else {
          throw 'This table has no column named "' + headerColumn + '"';
        }
      } else {
        tableObject[i] = this.rows[i].obj;
      }
    }
    return tableObject;
  };
  p5.Table.prototype.getArray = function () {
    var tableArray = [];
    for (var i = 0; i < this.rows.length; i++) {
      tableArray.push(this.rows[i].arr);
    }
    return tableArray;
  };
  return p5.Table;
}({}, amdclean['core_core']);
amdclean['color_creating_reading'] = function (require, core_core, color_p5Color) {
  'use strict';
  var p5 = core_core;
  p5.prototype.alpha = function (c) {
    if (c instanceof p5.Color || c instanceof Array) {
      return this.color(c).getAlpha();
    } else {
      throw new Error('Needs p5.Color or pixel array as argument.');
    }
  };
  p5.prototype.blue = function (c) {
    if (c instanceof p5.Color || c instanceof Array) {
      return this.color(c).getBlue();
    } else {
      throw new Error('Needs p5.Color or pixel array as argument.');
    }
  };
  p5.prototype.brightness = function (c) {
    if (c instanceof p5.Color || c instanceof Array) {
      return this.color(c).getBrightness();
    } else {
      throw new Error('Needs p5.Color or pixel array as argument.');
    }
  };
  p5.prototype.color = function () {
    if (arguments[0] instanceof p5.Color) {
      return arguments[0];
    } else if (arguments[0] instanceof Array) {
      return new p5.Color(this, arguments[0]);
    } else {
      var args = Array.prototype.slice.call(arguments);
      return new p5.Color(this, args);
    }
  };
  p5.prototype.green = function (c) {
    if (c instanceof p5.Color || c instanceof Array) {
      return this.color(c).getGreen();
    } else {
      throw new Error('Needs p5.Color or pixel array as argument.');
    }
  };
  p5.prototype.hue = function (c) {
    if (!c instanceof p5.Color) {
      throw new Error('Needs p5.Color as argument.');
    }
    return c.getHue();
  };
  p5.prototype.lerpColor = function (c1, c2, amt) {
    amt = Math.max(Math.min(amt, 1), 0);
    if (c1 instanceof Array) {
      var c = [];
      for (var i = 0; i < c1.length; i++) {
        c.push(Math.sqrt(p5.prototype.lerp(c1[i] * c1[i], c2[i] * c2[i], amt)));
      }
      return c;
    } else if (c1 instanceof p5.Color) {
      var pc = [];
      for (var j = 0; j < 4; j++) {
        pc.push(Math.sqrt(p5.prototype.lerp(c1.rgba[j] * c1.rgba[j], c2.rgba[j] * c2.rgba[j], amt)));
      }
      return new p5.Color(this, pc);
    } else {
      return Math.sqrt(p5.prototype.lerp(c1 * c1, c2 * c2, amt));
    }
  };
  p5.prototype.lightness = function (c) {
    if (c instanceof p5.Color || c instanceof Array) {
      return this.color(c).getLightness();
    } else {
      throw new Error('Needs p5.Color or pixel array as argument.');
    }
  };
  p5.prototype.red = function (c) {
    if (c instanceof p5.Color || c instanceof Array) {
      return this.color(c).getRed();
    } else {
      throw new Error('Needs p5.Color or pixel array as argument.');
    }
  };
  p5.prototype.saturation = function (c) {
    if (!c instanceof p5.Color) {
      throw new Error('Needs p5.Color as argument.');
    }
    return c.getSaturation();
  };
  return p5;
}({}, amdclean['core_core'], amdclean['color_p5Color']);
amdclean['color_setting'] = function (require, core_core, core_constants, color_p5Color) {
  'use strict';
  var p5 = core_core;
  var constants = core_constants;
  p5.prototype._doStroke = true;
  p5.prototype._doFill = true;
  p5.prototype._strokeSet = false;
  p5.prototype._fillSet = false;
  p5.prototype._colorMode = constants.RGB;
  p5.prototype._colorMaxes = {
    rgb: [
      255,
      255,
      255,
      255
    ],
    hsb: [
      360,
      100,
      100,
      1
    ],
    hsl: [
      360,
      100,
      100,
      1
    ]
  };
  p5.prototype.background = function () {
    if (arguments[0] instanceof p5.Image) {
      this.image(arguments[0], 0, 0, this.width, this.height);
    } else {
      this._graphics.background.apply(this._graphics, arguments);
    }
    return this;
  };
  p5.prototype.clear = function () {
    this._graphics.clear();
    return this;
  };
  p5.prototype.colorMode = function () {
    if (arguments[0] === constants.RGB || arguments[0] === constants.HSB || arguments[0] === constants.HSL) {
      this._colorMode = arguments[0];
      var maxArr = this._colorMaxes[this._colorMode];
      if (arguments.length === 2) {
        maxArr[0] = arguments[1];
        maxArr[1] = arguments[1];
        maxArr[2] = arguments[1];
        maxArr[3] = arguments[1];
      } else if (arguments.length > 2) {
        maxArr[0] = arguments[1];
        maxArr[1] = arguments[2];
        maxArr[2] = arguments[3];
      }
      if (arguments.length === 5) {
        maxArr[3] = arguments[4];
      }
    }
    return this;
  };
  p5.prototype.fill = function () {
    this._setProperty('_fillSet', true);
    this._setProperty('_doFill', true);
    this._graphics.fill.apply(this._graphics, arguments);
    return this;
  };
  p5.prototype.noFill = function () {
    this._setProperty('_doFill', false);
    return this;
  };
  p5.prototype.noStroke = function () {
    this._setProperty('_doStroke', false);
    return this;
  };
  p5.prototype.stroke = function () {
    this._setProperty('_strokeSet', true);
    this._setProperty('_doStroke', true);
    this._graphics.stroke.apply(this._graphics, arguments);
    return this;
  };
  return p5;
}({}, amdclean['core_core'], amdclean['core_constants'], amdclean['color_p5Color']);
amdclean['utilities_conversion'] = function (require, core_core) {
  'use strict';
  var p5 = core_core;
  p5.prototype.float = function (str) {
    return parseFloat(str);
  };
  p5.prototype.int = function (n, radix) {
    if (typeof n === 'string') {
      radix = radix || 10;
      return parseInt(n, radix);
    } else if (typeof n === 'number') {
      return n | 0;
    } else if (typeof n === 'boolean') {
      return n ? 1 : 0;
    } else if (n instanceof Array) {
      return n.map(function (n) {
        return p5.prototype.int(n, radix);
      });
    }
  };
  p5.prototype.str = function (n) {
    if (n instanceof Array) {
      return n.map(p5.prototype.str);
    } else {
      return String(n);
    }
  };
  p5.prototype.boolean = function (n) {
    if (typeof n === 'number') {
      return n !== 0;
    } else if (typeof n === 'string') {
      return n.toLowerCase() === 'true';
    } else if (typeof n === 'boolean') {
      return n;
    } else if (n instanceof Array) {
      return n.map(p5.prototype.boolean);
    }
  };
  p5.prototype.byte = function (n) {
    var nn = p5.prototype.int(n, 10);
    if (typeof nn === 'number') {
      return (nn + 128) % 256 - 128;
    } else if (nn instanceof Array) {
      return nn.map(p5.prototype.byte);
    }
  };
  p5.prototype.char = function (n) {
    if (typeof n === 'number' && !isNaN(n)) {
      return String.fromCharCode(n);
    } else if (n instanceof Array) {
      return n.map(p5.prototype.char);
    } else if (typeof n === 'string') {
      return p5.prototype.char(parseInt(n, 10));
    }
  };
  p5.prototype.unchar = function (n) {
    if (typeof n === 'string' && n.length === 1) {
      return n.charCodeAt(0);
    } else if (n instanceof Array) {
      return n.map(p5.prototype.unchar);
    }
  };
  p5.prototype.hex = function (n, digits) {
    digits = digits === undefined || digits === null ? digits = 8 : digits;
    if (n instanceof Array) {
      return n.map(function (n) {
        return p5.prototype.hex(n, digits);
      });
    } else if (typeof n === 'number') {
      if (n < 0) {
        n = 4294967295 + n + 1;
      }
      var hex = Number(n).toString(16).toUpperCase();
      while (hex.length < digits) {
        hex = '0' + hex;
      }
      if (hex.length >= digits) {
        hex = hex.substring(hex.length - digits, hex.length);
      }
      return hex;
    }
  };
  p5.prototype.unhex = function (n) {
    if (n instanceof Array) {
      return n.map(p5.prototype.unhex);
    } else {
      return parseInt('0x' + n, 16);
    }
  };
  return p5;
}({}, amdclean['core_core']);
amdclean['utilities_array_functions'] = function (require, core_core) {
  'use strict';
  var p5 = core_core;
  p5.prototype.append = function (array, value) {
    array.push(value);
    return array;
  };
  p5.prototype.arrayCopy = function (src, srcPosition, dst, dstPosition, length) {
    var start, end;
    if (typeof length !== 'undefined') {
      end = Math.min(length, src.length);
      start = dstPosition;
      src = src.slice(srcPosition, end + srcPosition);
    } else {
      if (typeof dst !== 'undefined') {
        end = dst;
        end = Math.min(end, src.length);
      } else {
        end = src.length;
      }
      start = 0;
      dst = srcPosition;
      src = src.slice(0, end);
    }
    Array.prototype.splice.apply(dst, [
      start,
      end
    ].concat(src));
  };
  p5.prototype.concat = function (list0, list1) {
    return list0.concat(list1);
  };
  p5.prototype.reverse = function (list) {
    return list.reverse();
  };
  p5.prototype.shorten = function (list) {
    list.pop();
    return list;
  };
  p5.prototype.shuffle = function (arr, bool) {
    arr = bool || ArrayBuffer.isView(arr) ? arr : arr.slice();
    var rnd, tmp, idx = arr.length;
    while (idx > 1) {
      rnd = Math.random() * idx | 0;
      tmp = arr[--idx];
      arr[idx] = arr[rnd];
      arr[rnd] = tmp;
    }
    return arr;
  };
  p5.prototype.sort = function (list, count) {
    var arr = count ? list.slice(0, Math.min(count, list.length)) : list;
    var rest = count ? list.slice(Math.min(count, list.length)) : [];
    if (typeof arr[0] === 'string') {
      arr = arr.sort();
    } else {
      arr = arr.sort(function (a, b) {
        return a - b;
      });
    }
    return arr.concat(rest);
  };
  p5.prototype.splice = function (list, value, index) {
    Array.prototype.splice.apply(list, [
      index,
      0
    ].concat(value));
    return list;
  };
  p5.prototype.subset = function (list, start, count) {
    if (typeof count !== 'undefined') {
      return list.slice(start, start + count);
    } else {
      return list.slice(start, list.length);
    }
  };
  return p5;
}({}, amdclean['core_core']);
amdclean['utilities_string_functions'] = function (require, core_core) {
  'use strict';
  var p5 = core_core;
  p5.prototype.join = function (list, separator) {
    return list.join(separator);
  };
  p5.prototype.match = function (str, reg) {
    return str.match(reg);
  };
  p5.prototype.matchAll = function (str, reg) {
    var re = new RegExp(reg, 'g');
    var match = re.exec(str);
    var matches = [];
    while (match !== null) {
      matches.push(match);
      match = re.exec(str);
    }
    return matches;
  };
  p5.prototype.nf = function () {
    if (arguments[0] instanceof Array) {
      var a = arguments[1];
      var b = arguments[2];
      return arguments[0].map(function (x) {
        return doNf(x, a, b);
      });
    } else {
      var typeOfFirst = Object.prototype.toString.call(arguments[0]);
      if (typeOfFirst === '[object Arguments]') {
        if (arguments[0].length === 3) {
          return this.nf(arguments[0][0], arguments[0][1], arguments[0][2]);
        } else if (arguments[0].length === 2) {
          return this.nf(arguments[0][0], arguments[0][1]);
        } else {
          return this.nf(arguments[0][0]);
        }
      } else {
        return doNf.apply(this, arguments);
      }
    }
  };
  function doNf() {
    var num = arguments[0];
    var neg = num < 0;
    var n = neg ? num.toString().substring(1) : num.toString();
    var decimalInd = n.indexOf('.');
    var intPart = decimalInd !== -1 ? n.substring(0, decimalInd) : n;
    var decPart = decimalInd !== -1 ? n.substring(decimalInd + 1) : '';
    var str = neg ? '-' : '';
    if (arguments.length === 3) {
      var decimal = '';
      if (decimalInd !== -1 || arguments[2] - decPart.length > 0) {
        decimal = '.';
      }
      if (decPart.length > arguments[2]) {
        decPart = decPart.substring(0, arguments[2]);
      }
      for (var i = 0; i < arguments[1] - intPart.length; i++) {
        str += '0';
      }
      str += intPart;
      str += decimal;
      str += decPart;
      for (var j = 0; j < arguments[2] - decPart.length; j++) {
        str += '0';
      }
      return str;
    } else {
      for (var k = 0; k < Math.max(arguments[1] - intPart.length, 0); k++) {
        str += '0';
      }
      str += n;
      return str;
    }
  }
  p5.prototype.nfc = function () {
    if (arguments[0] instanceof Array) {
      var a = arguments[1];
      return arguments[0].map(function (x) {
        return doNfc(x, a);
      });
    } else {
      return doNfc.apply(this, arguments);
    }
  };
  function doNfc() {
    var num = arguments[0].toString();
    var dec = num.indexOf('.');
    var rem = dec !== -1 ? num.substring(dec) : '';
    var n = dec !== -1 ? num.substring(0, dec) : num;
    n = n.toString().replace(/\B(?=(\d{3})+(?!\d))/g, ',');
    if (arguments[1] === 0) {
      rem = '';
    } else if (arguments[1] !== undefined) {
      if (arguments[1] > rem.length) {
        rem += dec === -1 ? '.' : '';
        var len = arguments[1] - rem.length + 1;
        for (var i = 0; i < len; i++) {
          rem += '0';
        }
      } else {
        rem = rem.substring(0, arguments[1] + 1);
      }
    }
    return n + rem;
  }
  p5.prototype.nfp = function () {
    var nfRes = this.nf.apply(this, arguments);
    if (nfRes instanceof Array) {
      return nfRes.map(addNfp);
    } else {
      return addNfp(nfRes);
    }
  };
  function addNfp() {
    return parseFloat(arguments[0]) > 0 ? '+' + arguments[0].toString() : arguments[0].toString();
  }
  p5.prototype.nfs = function () {
    var nfRes = this.nf.apply(this, arguments);
    if (nfRes instanceof Array) {
      return nfRes.map(addNfs);
    } else {
      return addNfs(nfRes);
    }
  };
  function addNfs() {
    return parseFloat(arguments[0]) > 0 ? ' ' + arguments[0].toString() : arguments[0].toString();
  }
  p5.prototype.split = function (str, delim) {
    return str.split(delim);
  };
  p5.prototype.splitTokens = function () {
    var d = arguments.length > 0 ? arguments[1] : /\s/g;
    return arguments[0].split(d).filter(function (n) {
      return n;
    });
  };
  p5.prototype.trim = function (str) {
    if (str instanceof Array) {
      return str.map(this.trim);
    } else {
      return str.trim();
    }
  };
  return p5;
}({}, amdclean['core_core']);
amdclean['core_environment'] = function (require, core_core, core_constants) {
  'use strict';
  var p5 = core_core;
  var C = core_constants;
  var standardCursors = [
      C.ARROW,
      C.CROSS,
      C.HAND,
      C.MOVE,
      C.TEXT,
      C.WAIT
    ];
  p5.prototype._frameRate = 0;
  p5.prototype._lastFrameTime = window.performance.now();
  p5.prototype._targetFrameRate = 60;
  if (window.console && console.log) {
    p5.prototype.print = function (args) {
      try {
        var newArgs = JSON.parse(JSON.stringify(args));
        console.log(newArgs);
      } catch (err) {
        console.log(args);
      }
    };
  } else {
    p5.prototype.print = function () {
    };
  }
  p5.prototype.println = p5.prototype.print;
  p5.prototype.frameCount = 0;
  p5.prototype.focused = document.hasFocus();
  p5.prototype.cursor = function (type, x, y) {
    var cursor = 'auto';
    var canvas = this._curElement.elt;
    if (standardCursors.indexOf(type) > -1) {
      cursor = type;
    } else if (typeof type === 'string') {
      var coords = '';
      if (x && y && (typeof x === 'number' && typeof y === 'number')) {
        coords = x + ' ' + y;
      }
      if (type.substring(0, 6) !== 'http://') {
        cursor = 'url(' + type + ') ' + coords + ', auto';
      } else if (/\.(cur|jpg|jpeg|gif|png|CUR|JPG|JPEG|GIF|PNG)$/.test(type)) {
        cursor = 'url(' + type + ') ' + coords + ', auto';
      } else {
        cursor = type;
      }
    }
    canvas.style.cursor = cursor;
  };
  p5.prototype.frameRate = function (fps) {
    if (typeof fps === 'undefined') {
      return this._frameRate;
    } else {
      this._setProperty('_targetFrameRate', fps);
      this._runFrames();
      return this;
    }
  };
  p5.prototype.getFrameRate = function () {
    return this.frameRate();
  };
  p5.prototype.setFrameRate = function (fps) {
    return this.frameRate(fps);
  };
  p5.prototype.noCursor = function () {
    this._curElement.elt.style.cursor = 'none';
  };
  p5.prototype.displayWidth = screen.width;
  p5.prototype.displayHeight = screen.height;
  p5.prototype.windowWidth = window.innerWidth;
  p5.prototype.windowHeight = window.innerHeight;
  p5.prototype._onresize = function (e) {
    this._setProperty('windowWidth', window.innerWidth);
    this._setProperty('windowHeight', window.innerHeight);
    var context = this._isGlobal ? window : this;
    var executeDefault;
    if (typeof context.windowResized === 'function') {
      executeDefault = context.windowResized(e);
      if (executeDefault !== undefined && !executeDefault) {
        e.preventDefault();
      }
    }
  };
  p5.prototype.width = 0;
  p5.prototype.height = 0;
  p5.prototype.fullscreen = function (val) {
    if (typeof val === 'undefined') {
      return document.fullscreenElement || document.webkitFullscreenElement || document.mozFullScreenElement || document.msFullscreenElement;
    } else {
      if (val) {
        launchFullscreen(document.documentElement);
      } else {
        exitFullscreen();
      }
    }
  };
  p5.prototype.devicePixelScaling = function (val) {
    if (val) {
      if (typeof val === 'number') {
        this.pixelDensity = val;
      } else {
        this.pixelDensity = window.devicePixelRatio || 1;
      }
    } else {
      this.pixelDensity = 1;
    }
    this.resizeCanvas(this.width, this.height, true);
  };
  function launchFullscreen(element) {
    var enabled = document.fullscreenEnabled || document.webkitFullscreenEnabled || document.mozFullScreenEnabled || document.msFullscreenEnabled;
    if (!enabled) {
      throw new Error('Fullscreen not enabled in this browser.');
    }
    if (element.requestFullscreen) {
      element.requestFullscreen();
    } else if (element.mozRequestFullScreen) {
      element.mozRequestFullScreen();
    } else if (element.webkitRequestFullscreen) {
      element.webkitRequestFullscreen();
    } else if (element.msRequestFullscreen) {
      element.msRequestFullscreen();
    }
  }
  function exitFullscreen() {
    if (document.exitFullscreen) {
      document.exitFullscreen();
    } else if (document.mozCancelFullScreen) {
      document.mozCancelFullScreen();
    } else if (document.webkitExitFullscreen) {
      document.webkitExitFullscreen();
    } else if (document.msExitFullscreen) {
      document.msExitFullscreen();
    }
  }
  p5.prototype.getURL = function () {
    return location.href;
  };
  p5.prototype.getURLPath = function () {
    return location.pathname.split('/').filter(function (v) {
      return v !== '';
    });
  };
  p5.prototype.getURLParams = function () {
    var re = /[?&]([^&=]+)(?:[&=])([^&=]+)/gim;
    var m;
    var v = {};
    while ((m = re.exec(location.search)) != null) {
      if (m.index === re.lastIndex) {
        re.lastIndex++;
      }
      v[m[1]] = m[2];
    }
    return v;
  };
  return p5;
}({}, amdclean['core_core'], amdclean['core_constants']);
amdclean['image_image'] = function (require, core_core, core_constants) {
  'use strict';
  var p5 = core_core;
  var constants = core_constants;
  p5.prototype._imageMode = constants.CORNER;
  p5.prototype._tint = null;
  p5.prototype.createImage = function (width, height) {
    return new p5.Image(width, height);
  };
  var frames = [];
  p5.prototype.saveCanvas = function (_cnv, filename, extension) {
    if (!extension) {
      extension = p5.prototype._checkFileExtension(filename, extension)[1];
      if (extension === '') {
        extension = 'png';
      }
    }
    var cnv;
    if (_cnv) {
      cnv = _cnv;
    } else if (this._curElement && this._curElement.elt) {
      cnv = this._curElement.elt;
    }
    if (p5.prototype._isSafari()) {
      var aText = 'Hello, Safari user!\n';
      aText += 'Now capturing a screenshot...\n';
      aText += 'To save this image,\n';
      aText += 'go to File --> Save As.\n';
      alert(aText);
      window.location.href = cnv.toDataURL();
    } else {
      var mimeType;
      if (typeof extension === 'undefined') {
        extension = 'png';
        mimeType = 'image/png';
      } else {
        switch (extension) {
        case 'png':
          mimeType = 'image/png';
          break;
        case 'jpeg':
          mimeType = 'image/jpeg';
          break;
        case 'jpg':
          mimeType = 'image/jpeg';
          break;
        default:
          mimeType = 'image/png';
          break;
        }
      }
      var downloadMime = 'image/octet-stream';
      var imageData = cnv.toDataURL(mimeType);
      imageData = imageData.replace(mimeType, downloadMime);
      p5.prototype.downloadFile(imageData, filename, extension);
    }
  };
  p5.prototype.saveFrames = function (fName, ext, _duration, _fps, callback) {
    var duration = _duration || 3;
    duration = p5.prototype.constrain(duration, 0, 15);
    duration = duration * 1000;
    var fps = _fps || 15;
    fps = p5.prototype.constrain(fps, 0, 22);
    var count = 0;
    var makeFrame = p5.prototype._makeFrame;
    var cnv = this._curElement.elt;
    var frameFactory = setInterval(function () {
        makeFrame(fName + count, ext, cnv);
        count++;
      }, 1000 / fps);
    setTimeout(function () {
      clearInterval(frameFactory);
      if (callback) {
        callback(frames);
      } else {
        for (var i = 0; i < frames.length; i++) {
          var f = frames[i];
          p5.prototype.downloadFile(f.imageData, f.filename, f.ext);
        }
      }
      frames = [];
    }, duration + 0.01);
  };
  p5.prototype._makeFrame = function (filename, extension, _cnv) {
    var cnv;
    if (this) {
      cnv = this._curElement.elt;
    } else {
      cnv = _cnv;
    }
    var mimeType;
    if (!extension) {
      extension = 'png';
      mimeType = 'image/png';
    } else {
      switch (extension.toLowerCase()) {
      case 'png':
        mimeType = 'image/png';
        break;
      case 'jpeg':
        mimeType = 'image/jpeg';
        break;
      case 'jpg':
        mimeType = 'image/jpeg';
        break;
      default:
        mimeType = 'image/png';
        break;
      }
    }
    var downloadMime = 'image/octet-stream';
    var imageData = cnv.toDataURL(mimeType);
    imageData = imageData.replace(mimeType, downloadMime);
    var thisFrame = {};
    thisFrame.imageData = imageData;
    thisFrame.filename = filename;
    thisFrame.ext = extension;
    frames.push(thisFrame);
  };
  return p5;
}({}, amdclean['core_core'], amdclean['core_constants']);
amdclean['core_error_helpers'] = function (require, core_core) {
  'use strict';
  var p5 = core_core;
  var class2type = {};
  var toString = class2type.toString;
  var names = [
      'Boolean',
      'Number',
      'String',
      'Function',
      'Array',
      'Date',
      'RegExp',
      'Object',
      'Error'
    ];
  for (var n = 0; n < names.length; n++) {
    class2type['[object ' + names[n] + ']'] = names[n].toLowerCase();
  }
  var getType = function (obj) {
    if (obj == null) {
      return obj + '';
    }
    return typeof obj === 'object' || typeof obj === 'function' ? class2type[toString.call(obj)] || 'object' : typeof obj;
  };
  var isArray = Array.isArray || function (obj) {
      return getType(obj) === 'array';
    };
  var isNumeric = function (obj) {
    return !isArray(obj) && obj - parseFloat(obj) + 1 >= 0;
  };
  var numberTypes = [
      'Number',
      'Integer',
      'Number/Constant'
    ];
  function typeMatches(defType, argType, arg) {
    if (defType.match(/^p5\./)) {
      var parts = defType.split('.');
      return arg instanceof p5[parts[1]];
    }
    return defType === 'Boolean' || defType.toLowerCase() === argType || numberTypes.indexOf(defType) > -1 && isNumeric(arg);
  }
  var PARAM_COUNT = 0;
  var EMPTY_VAR = 1;
  var WRONG_TYPE = 2;
  var typeColors = [
      '#2D7BB6',
      '#EE9900',
      '#4DB200'
    ];
  function report(message, func, color) {
    if ('undefined' === getType(color)) {
      color = '#B40033';
    } else if (getType(color) === 'number') {
      color = typeColors[color];
    }
    console.log('%c> p5.js says: ' + message + '%c [http://p5js.org/reference/#p5/' + func + ']', 'background-color:' + color + ';color:#FFF;', 'background-color:transparent;color:' + color + ';');
  }
  p5.prototype._validateParameters = function (func, args, types) {
    if (!isArray(types[0])) {
      types = [types];
    }
    var diff = Math.abs(args.length - types[0].length);
    var message, tindex = 0;
    for (var i = 1, len = types.length; i < len; i++) {
      var d = Math.abs(args.length - types[i].length);
      if (d <= diff) {
        tindex = i;
        diff = d;
      }
    }
    var symbol = 'X';
    if (diff > 0) {
      message = 'You wrote ' + func + '(';
      if (args.length > 0) {
        message += symbol + (',' + symbol).repeat(args.length - 1);
      }
      message += '). ' + func + ' was expecting ' + types[tindex].length + ' parameters. Try ' + func + '(';
      if (types[tindex].length > 0) {
        message += symbol + (',' + symbol).repeat(types[tindex].length - 1);
      }
      message += ').';
      if (types.length > 1) {
        message += ' ' + func + ' takes different numbers of parameters ' + 'depending on what you want to do. Click this link to learn more: ';
      }
      report(message, func, PARAM_COUNT);
    }
    for (var format = 0; format < types.length; format++) {
      for (var p = 0; p < types[format].length && p < args.length; p++) {
        var defType = types[format][p];
        var argType = getType(args[p]);
        if ('undefined' === argType || null === argType) {
          report('It looks like ' + func + ' received an empty variable in spot #' + (p + 1) + '. If not intentional, this is often a problem with scope: ' + '[link to scope].', func, EMPTY_VAR);
        } else if (!typeMatches(defType, argType, args[p])) {
          message = func + ' was expecting a ' + defType.toLowerCase() + ' for parameter #' + (p + 1) + ', received ';
          message += 'string' === argType ? '"' + args[p] + '"' : args[p];
          message += ' instead.';
          if (types.length > 1) {
            message += ' ' + func + ' takes different numbers of parameters ' + 'depending on what you want to do. ' + 'Click this link to learn more:';
          }
          report(message, func, WRONG_TYPE);
        }
      }
    }
  };
  p5.prototype._testColors = function () {
    var str = 'A box of biscuits, a box of mixed biscuits and a biscuit mixer';
    report(str, 'println', '#ED225D');
    report(str, 'println', '#2D7BB6');
    report(str, 'println', '#EE9900');
    report(str, 'println', '#A67F59');
    report(str, 'println', '#704F21');
    report(str, 'println', '#1CC581');
    report(str, 'println', '#FF6625');
    report(str, 'println', '#79EB22');
    report(str, 'println', '#B40033');
    report(str, 'println', '#084B7F');
    report(str, 'println', '#945F00');
    report(str, 'println', '#6B441D');
    report(str, 'println', '#2E1B00');
    report(str, 'println', '#008851');
    report(str, 'println', '#C83C00');
    report(str, 'println', '#4DB200');
  };
  return p5;
}({}, amdclean['core_core']);
amdclean['image_loading_displaying'] = function (require, core_core, image_filters, core_canvas, core_constants, core_error_helpers) {
  'use strict';
  var p5 = core_core;
  var Filters = image_filters;
  var canvas = core_canvas;
  var constants = core_constants;
  p5.prototype.loadImage = function (path, successCallback, failureCallback) {
    var img = new Image();
    var pImg = new p5.Image(1, 1, this);
    img.onload = function () {
      pImg.width = pImg.canvas.width = img.width;
      pImg.height = pImg.canvas.height = img.height;
      pImg.canvas.getContext('2d').drawImage(img, 0, 0);
      if (typeof successCallback === 'function') {
        successCallback(pImg);
      }
    };
    img.onerror = function (e) {
      if (typeof failureCallback === 'function') {
        failureCallback(e);
      }
    };
    if (path.indexOf('data:image/') !== 0) {
      img.crossOrigin = 'Anonymous';
    }
    img.src = path;
    return pImg;
  };
  p5.prototype.image = function (img, x, y, width, height) {
    this._validateParameters('image', arguments, [
      [
        'p5.Image',
        'Number',
        'Number'
      ],
      [
        'p5.Image',
        'Number',
        'Number',
        'Number',
        'Number'
      ]
    ]);
    x = x || 0;
    y = y || 0;
    width = width || img.width;
    height = height || img.height;
    var vals = canvas.modeAdjust(x, y, width, height, this._imageMode);
    this._graphics.image(img, vals.x, vals.y, vals.w, vals.h);
  };
  p5.prototype.tint = function () {
    var c = this.color.apply(this, arguments);
    this._tint = c.rgba;
  };
  p5.prototype.noTint = function () {
    this._tint = null;
  };
  p5.prototype._getTintedImageCanvas = function (img) {
    if (!img.canvas) {
      return img;
    }
    var pixels = Filters._toPixels(img.canvas);
    var tmpCanvas = document.createElement('canvas');
    tmpCanvas.width = img.canvas.width;
    tmpCanvas.height = img.canvas.height;
    var tmpCtx = tmpCanvas.getContext('2d');
    var id = tmpCtx.createImageData(img.canvas.width, img.canvas.height);
    var newPixels = id.data;
    for (var i = 0; i < pixels.length; i += 4) {
      var r = pixels[i];
      var g = pixels[i + 1];
      var b = pixels[i + 2];
      var a = pixels[i + 3];
      newPixels[i] = r * this._tint[0] / 255;
      newPixels[i + 1] = g * this._tint[1] / 255;
      newPixels[i + 2] = b * this._tint[2] / 255;
      newPixels[i + 3] = a * this._tint[3] / 255;
    }
    tmpCtx.putImageData(id, 0, 0);
    return tmpCanvas;
  };
  p5.prototype.imageMode = function (m) {
    if (m === constants.CORNER || m === constants.CORNERS || m === constants.CENTER) {
      this._imageMode = m;
    }
  };
  return p5;
}({}, amdclean['core_core'], amdclean['image_filters'], amdclean['core_canvas'], amdclean['core_constants'], amdclean['core_error_helpers']);
amdclean['image_pixels'] = function (require, core_core, image_filters, color_p5Color) {
  'use strict';
  var p5 = core_core;
  var Filters = image_filters;
  p5.prototype.pixels = [];
  p5.prototype.blend = function () {
    this._graphics.blend.apply(this._graphics, arguments);
  };
  p5.prototype.copy = function () {
    p5.Graphics2D._copyHelper.apply(this, arguments);
  };
  p5.prototype.filter = function (operation, value) {
    Filters.apply(this.canvas, Filters[operation.toLowerCase()], value);
  };
  p5.prototype.get = function (x, y, w, h) {
    return this._graphics.get(x, y, w, h);
  };
  p5.prototype.loadPixels = function () {
    this._graphics.loadPixels();
  };
  p5.prototype.set = function (x, y, imgOrCol) {
    this._graphics.set(x, y, imgOrCol);
  };
  p5.prototype.updatePixels = function (x, y, w, h) {
    this._graphics.updatePixels(x, y, w, h);
  };
  return p5;
}({}, amdclean['core_core'], amdclean['image_filters'], amdclean['color_p5Color']);
!function (name, context, definition) {
  if (typeof module != 'undefined' && module.exports)
    module.exports = definition();
  else if (typeof define == 'function' && define.amd)
    define('reqwest', definition);
  else
    context[name] = definition();
}('reqwest', amdclean, function () {
  var win = window, doc = document, httpsRe = /^http/, protocolRe = /(^\w+):\/\//, twoHundo = /^(20\d|1223)$/, byTag = 'getElementsByTagName', readyState = 'readyState', contentType = 'Content-Type', requestedWith = 'X-Requested-With', head = doc[byTag]('head')[0], uniqid = 0, callbackPrefix = 'reqwest_' + +new Date(), lastValue, xmlHttpRequest = 'XMLHttpRequest', xDomainRequest = 'XDomainRequest', noop = function () {
    }, isArray = typeof Array.isArray == 'function' ? Array.isArray : function (a) {
      return a instanceof Array;
    }, defaultHeaders = {
      'contentType': 'application/x-www-form-urlencoded',
      'requestedWith': xmlHttpRequest,
      'accept': {
        '*': 'text/javascript, text/html, application/xml, text/xml, */*',
        'xml': 'application/xml, text/xml',
        'html': 'text/html',
        'text': 'text/plain',
        'json': 'application/json, text/javascript',
        'js': 'application/javascript, text/javascript'
      }
    }, xhr = function (o) {
      if (o['crossOrigin'] === true) {
        var xhr = win[xmlHttpRequest] ? new XMLHttpRequest() : null;
        if (xhr && 'withCredentials' in xhr) {
          return xhr;
        } else if (win[xDomainRequest]) {
          return new XDomainRequest();
        } else {
          throw new Error('Browser does not support cross-origin requests');
        }
      } else if (win[xmlHttpRequest]) {
        return new XMLHttpRequest();
      } else {
        return new ActiveXObject('Microsoft.XMLHTTP');
      }
    }, globalSetupOptions = {
      dataFilter: function (data) {
        return data;
      }
    };
  function succeed(r) {
    var protocol = protocolRe.exec(r.url);
    protocol = protocol && protocol[1] || window.location.protocol;
    return httpsRe.test(protocol) ? twoHundo.test(r.request.status) : !!r.request.response;
  }
  function handleReadyState(r, success, error) {
    return function () {
      if (r._aborted)
        return error(r.request);
      if (r._timedOut)
        return error(r.request, 'Request is aborted: timeout');
      if (r.request && r.request[readyState] == 4) {
        r.request.onreadystatechange = noop;
        if (succeed(r))
          success(r.request);
        else
          error(r.request);
      }
    };
  }
  function setHeaders(http, o) {
    var headers = o['headers'] || {}, h;
    headers['Accept'] = headers['Accept'] || defaultHeaders['accept'][o['type']] || defaultHeaders['accept']['*'];
    var isAFormData = typeof FormData === 'function' && o['data'] instanceof FormData;
    if (!o['crossOrigin'] && !headers[requestedWith])
      headers[requestedWith] = defaultHeaders['requestedWith'];
    if (!headers[contentType] && !isAFormData)
      headers[contentType] = o['contentType'] || defaultHeaders['contentType'];
    for (h in headers)
      headers.hasOwnProperty(h) && 'setRequestHeader' in http && http.setRequestHeader(h, headers[h]);
  }
  function setCredentials(http, o) {
    if (typeof o['withCredentials'] !== 'undefined' && typeof http.withCredentials !== 'undefined') {
      http.withCredentials = !!o['withCredentials'];
    }
  }
  function generalCallback(data) {
    lastValue = data;
  }
  function urlappend(url, s) {
    return url + (/\?/.test(url) ? '&' : '?') + s;
  }
  function handleJsonp(o, fn, err, url) {
    var reqId = uniqid++, cbkey = o['jsonpCallback'] || 'callback', cbval = o['jsonpCallbackName'] || reqwest.getcallbackPrefix(reqId), cbreg = new RegExp('((^|\\?|&)' + cbkey + ')=([^&]+)'), match = url.match(cbreg), script = doc.createElement('script'), loaded = 0, isIE10 = navigator.userAgent.indexOf('MSIE 10.0') !== -1;
    if (match) {
      if (match[3] === '?') {
        url = url.replace(cbreg, '$1=' + cbval);
      } else {
        cbval = match[3];
      }
    } else {
      url = urlappend(url, cbkey + '=' + cbval);
    }
    win[cbval] = generalCallback;
    script.type = 'text/javascript';
    script.src = url;
    script.async = true;
    if (typeof script.onreadystatechange !== 'undefined' && !isIE10) {
      script.htmlFor = script.id = '_reqwest_' + reqId;
    }
    script.onload = script.onreadystatechange = function () {
      if (script[readyState] && script[readyState] !== 'complete' && script[readyState] !== 'loaded' || loaded) {
        return false;
      }
      script.onload = script.onreadystatechange = null;
      script.onclick && script.onclick();
      fn(lastValue);
      lastValue = undefined;
      head.removeChild(script);
      loaded = 1;
    };
    head.appendChild(script);
    return {
      abort: function () {
        script.onload = script.onreadystatechange = null;
        err({}, 'Request is aborted: timeout', {});
        lastValue = undefined;
        head.removeChild(script);
        loaded = 1;
      }
    };
  }
  function getRequest(fn, err) {
    var o = this.o, method = (o['method'] || 'GET').toUpperCase(), url = typeof o === 'string' ? o : o['url'], data = o['processData'] !== false && o['data'] && typeof o['data'] !== 'string' ? reqwest.toQueryString(o['data']) : o['data'] || null, http, sendWait = false;
    if ((o['type'] == 'jsonp' || method == 'GET') && data) {
      url = urlappend(url, data);
      data = null;
    }
    if (o['type'] == 'jsonp')
      return handleJsonp(o, fn, err, url);
    http = o.xhr && o.xhr(o) || xhr(o);
    http.open(method, url, o['async'] === false ? false : true);
    setHeaders(http, o);
    setCredentials(http, o);
    if (win[xDomainRequest] && http instanceof win[xDomainRequest]) {
      http.onload = fn;
      http.onerror = err;
      http.onprogress = function () {
      };
      sendWait = true;
    } else {
      http.onreadystatechange = handleReadyState(this, fn, err);
    }
    o['before'] && o['before'](http);
    if (sendWait) {
      setTimeout(function () {
        http.send(data);
      }, 200);
    } else {
      http.send(data);
    }
    return http;
  }
  function Reqwest(o, fn) {
    this.o = o;
    this.fn = fn;
    init.apply(this, arguments);
  }
  function setType(header) {
    if (header.match('json'))
      return 'json';
    if (header.match('javascript'))
      return 'js';
    if (header.match('text'))
      return 'html';
    if (header.match('xml'))
      return 'xml';
  }
  function init(o, fn) {
    this.url = typeof o == 'string' ? o : o['url'];
    this.timeout = null;
    this._fulfilled = false;
    this._successHandler = function () {
    };
    this._fulfillmentHandlers = [];
    this._errorHandlers = [];
    this._completeHandlers = [];
    this._erred = false;
    this._responseArgs = {};
    var self = this;
    fn = fn || function () {
    };
    if (o['timeout']) {
      this.timeout = setTimeout(function () {
        timedOut();
      }, o['timeout']);
    }
    if (o['success']) {
      this._successHandler = function () {
        o['success'].apply(o, arguments);
      };
    }
    if (o['error']) {
      this._errorHandlers.push(function () {
        o['error'].apply(o, arguments);
      });
    }
    if (o['complete']) {
      this._completeHandlers.push(function () {
        o['complete'].apply(o, arguments);
      });
    }
    function complete(resp) {
      o['timeout'] && clearTimeout(self.timeout);
      self.timeout = null;
      while (self._completeHandlers.length > 0) {
        self._completeHandlers.shift()(resp);
      }
    }
    function success(resp) {
      var type = o['type'] || resp && setType(resp.getResponseHeader('Content-Type'));
      resp = type !== 'jsonp' ? self.request : resp;
      var filteredResponse = globalSetupOptions.dataFilter(resp.responseText, type), r = filteredResponse;
      try {
        resp.responseText = r;
      } catch (e) {
      }
      if (r) {
        switch (type) {
        case 'json':
          try {
            resp = win.JSON ? win.JSON.parse(r) : eval('(' + r + ')');
          } catch (err) {
            return error(resp, 'Could not parse JSON in response', err);
          }
          break;
        case 'js':
          resp = eval(r);
          break;
        case 'html':
          resp = r;
          break;
        case 'xml':
          resp = resp.responseXML && resp.responseXML.parseError && resp.responseXML.parseError.errorCode && resp.responseXML.parseError.reason ? null : resp.responseXML;
          break;
        }
      }
      self._responseArgs.resp = resp;
      self._fulfilled = true;
      fn(resp);
      self._successHandler(resp);
      while (self._fulfillmentHandlers.length > 0) {
        resp = self._fulfillmentHandlers.shift()(resp);
      }
      complete(resp);
    }
    function timedOut() {
      self._timedOut = true;
      self.request.abort();
    }
    function error(resp, msg, t) {
      resp = self.request;
      self._responseArgs.resp = resp;
      self._responseArgs.msg = msg;
      self._responseArgs.t = t;
      self._erred = true;
      while (self._errorHandlers.length > 0) {
        self._errorHandlers.shift()(resp, msg, t);
      }
      complete(resp);
    }
    this.request = getRequest.call(this, success, error);
  }
  Reqwest.prototype = {
    abort: function () {
      this._aborted = true;
      this.request.abort();
    },
    retry: function () {
      init.call(this, this.o, this.fn);
    },
    then: function (success, fail) {
      success = success || function () {
      };
      fail = fail || function () {
      };
      if (this._fulfilled) {
        this._responseArgs.resp = success(this._responseArgs.resp);
      } else if (this._erred) {
        fail(this._responseArgs.resp, this._responseArgs.msg, this._responseArgs.t);
      } else {
        this._fulfillmentHandlers.push(success);
        this._errorHandlers.push(fail);
      }
      return this;
    },
    always: function (fn) {
      if (this._fulfilled || this._erred) {
        fn(this._responseArgs.resp);
      } else {
        this._completeHandlers.push(fn);
      }
      return this;
    },
    fail: function (fn) {
      if (this._erred) {
        fn(this._responseArgs.resp, this._responseArgs.msg, this._responseArgs.t);
      } else {
        this._errorHandlers.push(fn);
      }
      return this;
    },
    'catch': function (fn) {
      return this.fail(fn);
    }
  };
  function reqwest(o, fn) {
    return new Reqwest(o, fn);
  }
  function normalize(s) {
    return s ? s.replace(/\r?\n/g, '\r\n') : '';
  }
  function serial(el, cb) {
    var n = el.name, t = el.tagName.toLowerCase(), optCb = function (o) {
        if (o && !o['disabled'])
          cb(n, normalize(o['attributes']['value'] && o['attributes']['value']['specified'] ? o['value'] : o['text']));
      }, ch, ra, val, i;
    if (el.disabled || !n)
      return;
    switch (t) {
    case 'input':
      if (!/reset|button|image|file/i.test(el.type)) {
        ch = /checkbox/i.test(el.type);
        ra = /radio/i.test(el.type);
        val = el.value;
        (!(ch || ra) || el.checked) && cb(n, normalize(ch && val === '' ? 'on' : val));
      }
      break;
    case 'textarea':
      cb(n, normalize(el.value));
      break;
    case 'select':
      if (el.type.toLowerCase() === 'select-one') {
        optCb(el.selectedIndex >= 0 ? el.options[el.selectedIndex] : null);
      } else {
        for (i = 0; el.length && i < el.length; i++) {
          el.options[i].selected && optCb(el.options[i]);
        }
      }
      break;
    }
  }
  function eachFormElement() {
    var cb = this, e, i, serializeSubtags = function (e, tags) {
        var i, j, fa;
        for (i = 0; i < tags.length; i++) {
          fa = e[byTag](tags[i]);
          for (j = 0; j < fa.length; j++)
            serial(fa[j], cb);
        }
      };
    for (i = 0; i < arguments.length; i++) {
      e = arguments[i];
      if (/input|select|textarea/i.test(e.tagName))
        serial(e, cb);
      serializeSubtags(e, [
        'input',
        'select',
        'textarea'
      ]);
    }
  }
  function serializeQueryString() {
    return reqwest.toQueryString(reqwest.serializeArray.apply(null, arguments));
  }
  function serializeHash() {
    var hash = {};
    eachFormElement.apply(function (name, value) {
      if (name in hash) {
        hash[name] && !isArray(hash[name]) && (hash[name] = [hash[name]]);
        hash[name].push(value);
      } else
        hash[name] = value;
    }, arguments);
    return hash;
  }
  reqwest.serializeArray = function () {
    var arr = [];
    eachFormElement.apply(function (name, value) {
      arr.push({
        name: name,
        value: value
      });
    }, arguments);
    return arr;
  };
  reqwest.serialize = function () {
    if (arguments.length === 0)
      return '';
    var opt, fn, args = Array.prototype.slice.call(arguments, 0);
    opt = args.pop();
    opt && opt.nodeType && args.push(opt) && (opt = null);
    opt && (opt = opt.type);
    if (opt == 'map')
      fn = serializeHash;
    else if (opt == 'array')
      fn = reqwest.serializeArray;
    else
      fn = serializeQueryString;
    return fn.apply(null, args);
  };
  reqwest.toQueryString = function (o, trad) {
    var prefix, i, traditional = trad || false, s = [], enc = encodeURIComponent, add = function (key, value) {
        value = 'function' === typeof value ? value() : value == null ? '' : value;
        s[s.length] = enc(key) + '=' + enc(value);
      };
    if (isArray(o)) {
      for (i = 0; o && i < o.length; i++)
        add(o[i]['name'], o[i]['value']);
    } else {
      for (prefix in o) {
        if (o.hasOwnProperty(prefix))
          buildParams(prefix, o[prefix], traditional, add);
      }
    }
    return s.join('&').replace(/%20/g, '+');
  };
  function buildParams(prefix, obj, traditional, add) {
    var name, i, v, rbracket = /\[\]$/;
    if (isArray(obj)) {
      for (i = 0; obj && i < obj.length; i++) {
        v = obj[i];
        if (traditional || rbracket.test(prefix)) {
          add(prefix, v);
        } else {
          buildParams(prefix + '[' + (typeof v === 'object' ? i : '') + ']', v, traditional, add);
        }
      }
    } else if (obj && obj.toString() === '[object Object]') {
      for (name in obj) {
        buildParams(prefix + '[' + name + ']', obj[name], traditional, add);
      }
    } else {
      add(prefix, obj);
    }
  }
  reqwest.getcallbackPrefix = function () {
    return callbackPrefix;
  };
  reqwest.compat = function (o, fn) {
    if (o) {
      o['type'] && (o['method'] = o['type']) && delete o['type'];
      o['dataType'] && (o['type'] = o['dataType']);
      o['jsonpCallback'] && (o['jsonpCallbackName'] = o['jsonpCallback']) && delete o['jsonpCallback'];
      o['jsonp'] && (o['jsonpCallback'] = o['jsonp']);
    }
    return new Reqwest(o, fn);
  };
  reqwest.ajaxSetup = function (options) {
    options = options || {};
    for (var k in options) {
      globalSetupOptions[k] = options[k];
    }
  };
  return reqwest;
});
amdclean['io_files'] = function (require, core_core, reqwest) {
  'use strict';
  var p5 = core_core;
  var reqwest = reqwest;
  p5.prototype.loadFont = function (path, callback) {
    var p5Font = new p5.Font(this);
    opentype.load(path, function (err, font) {
      if (err) {
        throw Error(err);
      }
      p5Font.font = font;
      if (typeof callback !== 'undefined') {
        callback(p5Font);
      }
    });
    return p5Font;
  };
  p5.prototype.createInput = function () {
    throw 'not yet implemented';
  };
  p5.prototype.createReader = function () {
    throw 'not yet implemented';
  };
  p5.prototype.loadBytes = function () {
    throw 'not yet implemented';
  };
  p5.prototype.loadJSON = function () {
    var path = arguments[0];
    var callback = arguments[1];
    var ret = [];
    var t = 'json';
    if (typeof arguments[2] === 'string') {
      if (arguments[2] === 'jsonp' || arguments[2] === 'json') {
        t = arguments[2];
      }
    }
    reqwest({
      url: path,
      type: t,
      crossOrigin: true
    }).then(function (resp) {
      for (var k in resp) {
        ret[k] = resp[k];
      }
      if (typeof callback !== 'undefined') {
        callback(resp);
      }
    });
    return ret;
  };
  p5.prototype.loadStrings = function (path, callback) {
    var ret = [];
    var req = new XMLHttpRequest();
    req.open('GET', path, true);
    req.onreadystatechange = function () {
      if (req.readyState === 4 && (req.status === 200 || req.status === 0)) {
        var arr = req.responseText.match(/[^\r\n]+/g);
        for (var k in arr) {
          ret[k] = arr[k];
        }
        if (typeof callback !== 'undefined') {
          callback(ret);
        }
      }
    };
    req.send(null);
    return ret;
  };
  p5.prototype.loadTable = function (path) {
    var callback = null;
    var options = [];
    var header = false;
    var sep = ',';
    var separatorSet = false;
    for (var i = 1; i < arguments.length; i++) {
      if (typeof arguments[i] === 'function') {
        callback = arguments[i];
      } else if (typeof arguments[i] === 'string') {
        options.push(arguments[i]);
        if (arguments[i] === 'header') {
          header = true;
        }
        if (arguments[i] === 'csv') {
          if (separatorSet) {
            throw new Error('Cannot set multiple separator types.');
          } else {
            sep = ',';
            separatorSet = true;
          }
        } else if (arguments[i] === 'tsv') {
          if (separatorSet) {
            throw new Error('Cannot set multiple separator types.');
          } else {
            sep = '\t';
            separatorSet = true;
          }
        }
      }
    }
    var t = new p5.Table();
    reqwest({
      url: path,
      crossOrigin: true,
      type: 'csv'
    }).then(function (resp) {
      resp = resp.responseText;
      var state = {};
      var PRE_TOKEN = 0, MID_TOKEN = 1, POST_TOKEN = 2, POST_RECORD = 4;
      var QUOTE = '"', CR = '\r', LF = '\n';
      var records = [];
      var offset = 0;
      var currentRecord = null;
      var currentChar;
      var recordBegin = function () {
        state.escaped = false;
        currentRecord = [];
        tokenBegin();
      };
      var recordEnd = function () {
        state.currentState = POST_RECORD;
        records.push(currentRecord);
        currentRecord = null;
      };
      var tokenBegin = function () {
        state.currentState = PRE_TOKEN;
        state.token = '';
      };
      var tokenEnd = function () {
        currentRecord.push(state.token);
        tokenBegin();
      };
      while (true) {
        currentChar = resp[offset++];
        if (currentChar == null) {
          if (state.escaped) {
            throw new Error('Unclosed quote in file.');
          }
          if (currentRecord) {
            tokenEnd();
            recordEnd();
            break;
          }
        }
        if (currentRecord === null) {
          recordBegin();
        }
        if (state.currentState === PRE_TOKEN) {
          if (currentChar === QUOTE) {
            state.escaped = true;
            state.currentState = MID_TOKEN;
            continue;
          }
          state.currentState = MID_TOKEN;
        }
        if (state.currentState === MID_TOKEN && state.escaped) {
          if (currentChar === QUOTE) {
            if (resp[offset] === QUOTE) {
              state.token += QUOTE;
              offset++;
            } else {
              state.escaped = false;
              state.currentState = POST_TOKEN;
            }
          } else {
            state.token += currentChar;
          }
          continue;
        }
        if (currentChar === CR) {
          if (resp[offset] === LF) {
            offset++;
          }
          tokenEnd();
          recordEnd();
        } else if (currentChar === LF) {
          tokenEnd();
          recordEnd();
        } else if (currentChar === sep) {
          tokenEnd();
        } else if (state.currentState === MID_TOKEN) {
          state.token += currentChar;
        }
      }
      if (header) {
        t.columns = records.shift();
      } else {
        for (i = 0; i < records.length; i++) {
          t.columns[i] = i.toString();
        }
      }
      var row;
      for (i = 0; i < records.length; i++) {
        if (i === records.length - 1 && records[i].length === 1) {
          if (records[i][0] === 'undefined') {
            break;
          }
        }
        row = new p5.TableRow();
        row.arr = records[i];
        row.obj = makeObject(records[i], t.columns);
        t.addRow(row);
      }
      if (callback !== null) {
        callback(t);
      }
    }).fail(function (err, msg) {
      if (typeof callback !== 'undefined') {
        callback(false);
      }
    });
    return t;
  };
  function makeObject(row, headers) {
    var ret = {};
    headers = headers || [];
    if (typeof headers === 'undefined') {
      for (var j = 0; j < row.length; j++) {
        headers[j.toString()] = j;
      }
    }
    for (var i = 0; i < headers.length; i++) {
      var key = headers[i];
      var val = row[i];
      ret[key] = val;
    }
    return ret;
  }
  p5.prototype.loadXML = function (path, callback) {
    var ret = document.implementation.createDocument(null, null);
    reqwest({
      url: path,
      type: 'xml',
      crossOrigin: true
    }).then(function (resp) {
      var x = resp.documentElement;
      ret.appendChild(x);
      if (typeof callback !== 'undefined') {
        callback(resp);
      }
    });
    return ret;
  };
  p5.prototype.parseXML = function () {
    throw 'not yet implemented';
  };
  p5.prototype.selectFolder = function () {
    throw 'not yet implemented';
  };
  p5.prototype.selectInput = function () {
    throw 'not yet implemented';
  };
  p5.prototype.httpGet = function () {
    var args = Array.prototype.slice.call(arguments);
    args.push('GET');
    p5.prototype.httpDo.apply(this, args);
  };
  p5.prototype.httpPost = function () {
    var args = Array.prototype.slice.call(arguments);
    args.push('POST');
    p5.prototype.httpDo.apply(this, args);
  };
  p5.prototype.httpDo = function () {
    var method = 'GET';
    var path = arguments[0];
    var data = {};
    var type = '';
    var callback;
    for (var i = 1; i < arguments.length; i++) {
      var a = arguments[i];
      if (typeof a === 'string') {
        if (a === 'GET' || a === 'POST' || a === 'PUT') {
          method = a;
        } else {
          type = a;
        }
      } else if (typeof a === 'object') {
        data = a;
      } else if (typeof a === 'function') {
        callback = a;
      }
    }
    if (type === '') {
      if (path.indexOf('json') !== -1) {
        type = 'json';
      } else if (path.indexOf('xml') !== -1) {
        type = 'xml';
      } else {
        type = 'text';
      }
    }
    reqwest({
      url: path,
      method: method,
      data: data,
      type: type,
      crossOrigin: true,
      success: function (resp) {
        if (typeof callback !== 'undefined') {
          if (type === 'text') {
            callback(resp.response);
          } else {
            callback(resp);
          }
        }
      }
    });
  };
  window.URL = window.URL || window.webkitURL;
  p5.prototype._pWriters = [];
  p5.prototype.beginRaw = function () {
    throw 'not yet implemented';
  };
  p5.prototype.beginRecord = function () {
    throw 'not yet implemented';
  };
  p5.prototype.createOutput = function () {
    throw 'not yet implemented';
  };
  p5.prototype.createWriter = function (name, extension) {
    var newPW;
    for (var i in p5.prototype._pWriters) {
      if (p5.prototype._pWriters[i].name === name) {
        newPW = new p5.PrintWriter(name + window.millis(), extension);
        p5.prototype._pWriters.push(newPW);
        return newPW;
      }
    }
    newPW = new p5.PrintWriter(name, extension);
    p5.prototype._pWriters.push(newPW);
    return newPW;
  };
  p5.prototype.endRaw = function () {
    throw 'not yet implemented';
  };
  p5.prototype.endRecord = function () {
    throw 'not yet implemented';
  };
  p5.PrintWriter = function (filename, extension) {
    var self = this;
    this.name = filename;
    this.content = '';
    this.print = function (data) {
      this.content += data;
    };
    this.println = function (data) {
      this.content += data + '\n';
    };
    this.flush = function () {
      this.content = '';
    };
    this.close = function () {
      var arr = [];
      arr.push(this.content);
      p5.prototype.writeFile(arr, filename, extension);
      for (var i in p5.prototype._pWriters) {
        if (p5.prototype._pWriters[i].name === this.name) {
          p5.prototype._pWriters.splice(i, 1);
        }
      }
      self.flush();
      self = {};
    };
  };
  p5.prototype.saveBytes = function () {
    throw 'not yet implemented';
  };
  p5.prototype.save = function (object, _filename, _options) {
    var args = arguments;
    var cnv = this._curElement.elt;
    if (args.length === 0) {
      p5.prototype.saveCanvas(cnv);
      return;
    } else if (args[0] instanceof p5.Graphics) {
      p5.prototype.saveCanvas(args[0].elt, args[1], args[2]);
      return;
    } else if (args.length === 1 && typeof args[0] === 'string') {
      p5.prototype.saveCanvas(cnv, args[0]);
    } else {
      var extension = _checkFileExtension(args[1], args[2])[1];
      switch (extension) {
      case 'json':
        p5.prototype.saveJSON(args[0], args[1], args[2]);
        return;
      case 'txt':
        p5.prototype.saveStrings(args[0], args[1], args[2]);
        return;
      default:
        if (args[0] instanceof Array) {
          p5.prototype.saveStrings(args[0], args[1], args[2]);
        } else if (args[0] instanceof p5.Table) {
          p5.prototype.saveTable(args[0], args[1], args[2], args[3]);
        } else if (args[0] instanceof p5.Image) {
          p5.prototype.saveCanvas(args[0].canvas, args[1]);
        } else if (args[0] instanceof p5.SoundFile) {
          p5.prototype.saveSound(args[0], args[1], args[2], args[3]);
        }
      }
    }
  };
  p5.prototype.saveJSON = function (json, filename, opt) {
    var stringify;
    if (opt) {
      stringify = JSON.stringify(json);
    } else {
      stringify = JSON.stringify(json, undefined, 2);
    }
    console.log(stringify);
    this.saveStrings(stringify.split('\n'), filename, 'json');
  };
  p5.prototype.saveJSONObject = p5.prototype.saveJSON;
  p5.prototype.saveJSONArray = p5.prototype.saveJSON;
  p5.prototype.saveStream = function () {
    throw 'not yet implemented';
  };
  p5.prototype.saveStrings = function (list, filename, extension) {
    var ext = extension || 'txt';
    var pWriter = this.createWriter(filename, ext);
    for (var i in list) {
      if (i < list.length - 1) {
        pWriter.println(list[i]);
      } else {
        pWriter.print(list[i]);
      }
    }
    pWriter.close();
    pWriter.flush();
  };
  p5.prototype.saveXML = function () {
    throw 'not yet implemented';
  };
  p5.prototype.selectOutput = function () {
    throw 'not yet implemented';
  };
  p5.prototype.saveTable = function (table, filename, options) {
    var pWriter = this.createWriter(filename, options);
    var header = table.columns;
    var sep = ',';
    if (options === 'tsv') {
      sep = '\t';
    }
    if (options !== 'html') {
      if (header[0] !== '0') {
        for (var h = 0; h < header.length; h++) {
          if (h < header.length - 1) {
            pWriter.print(header[h] + sep);
          } else {
            pWriter.println(header[h]);
          }
        }
      }
      for (var i = 0; i < table.rows.length; i++) {
        var j;
        for (j = 0; j < table.rows[i].arr.length; j++) {
          if (j < table.rows[i].arr.length - 1) {
            pWriter.print(table.rows[i].arr[j] + sep);
          } else if (i < table.rows.length - 1) {
            pWriter.println(table.rows[i].arr[j]);
          } else {
            pWriter.print(table.rows[i].arr[j]);
          }
        }
      }
    } else {
      pWriter.println('<html>');
      pWriter.println('<head>');
      var str = '  <meta http-equiv="content-type" content';
      str += '="text/html;charset=utf-8" />';
      pWriter.println(str);
      pWriter.println('</head>');
      pWriter.println('<body>');
      pWriter.println('  <table>');
      if (header[0] !== '0') {
        pWriter.println('    <tr>');
        for (var k = 0; k < header.length; k++) {
          var e = escapeHelper(header[k]);
          pWriter.println('      <td>' + e);
          pWriter.println('      </td>');
        }
        pWriter.println('    </tr>');
      }
      for (var row = 0; row < table.rows.length; row++) {
        pWriter.println('    <tr>');
        for (var col = 0; col < table.columns.length; col++) {
          var entry = table.rows[row].getString(col);
          var htmlEntry = escapeHelper(entry);
          pWriter.println('      <td>' + htmlEntry);
          pWriter.println('      </td>');
        }
        pWriter.println('    </tr>');
      }
      pWriter.println('  </table>');
      pWriter.println('</body>');
      pWriter.print('</html>');
    }
    pWriter.close();
    pWriter.flush();
  };
  var escapeHelper = function (content) {
    return content.replace(/&/g, '&amp;').replace(/</g, '&lt;').replace(/>/g, '&gt;').replace(/"/g, '&quot;').replace(/'/g, '&#039;');
  };
  p5.prototype.writeFile = function (dataToDownload, filename, extension) {
    var type = 'application/octet-stream';
    if (p5.prototype._isSafari()) {
      type = 'text/plain';
    }
    var blob = new Blob(dataToDownload, { 'type': type });
    var href = window.URL.createObjectURL(blob);
    p5.prototype.downloadFile(href, filename, extension);
  };
  p5.prototype.downloadFile = function (href, fName, extension) {
    var fx = _checkFileExtension(fName, extension);
    var filename = fx[0];
    var ext = fx[1];
    var a = document.createElement('a');
    a.href = href;
    a.download = filename;
    a.onclick = destroyClickedElement;
    a.style.display = 'none';
    document.body.appendChild(a);
    if (p5.prototype._isSafari()) {
      var aText = 'Hello, Safari user! To download this file...\n';
      aText += '1. Go to File --> Save As.\n';
      aText += '2. Choose "Page Source" as the Format.\n';
      aText += '3. Name it with this extension: ."' + ext + '"';
      alert(aText);
    }
    a.click();
    href = null;
  };
  function _checkFileExtension(filename, extension) {
    if (!extension || extension === true || extension === 'true') {
      extension = '';
    }
    if (!filename) {
      filename = 'untitled';
    }
    var ext = '';
    if (filename && filename.indexOf('.') > -1) {
      ext = filename.split('.').pop();
    }
    if (extension) {
      if (ext !== extension) {
        ext = extension;
        filename = filename + '.' + ext;
      }
    }
    return [
      filename,
      ext
    ];
  }
  p5.prototype._checkFileExtension = _checkFileExtension;
  p5.prototype._isSafari = function () {
    var x = Object.prototype.toString.call(window.HTMLElement);
    return x.indexOf('Constructor') > 0;
  };
  function destroyClickedElement(event) {
    document.body.removeChild(event.target);
  }
  return p5;
}({}, amdclean['core_core'], amdclean['reqwest']);
amdclean['events_keyboard'] = function (require, core_core) {
  'use strict';
  var p5 = core_core;
  var downKeys = {};
  p5.prototype.isKeyPressed = false;
  p5.prototype.keyIsPressed = false;
  p5.prototype.key = '';
  p5.prototype.keyCode = 0;
  p5.prototype._onkeydown = function (e) {
    this._setProperty('isKeyPressed', true);
    this._setProperty('keyIsPressed', true);
    this._setProperty('keyCode', e.which);
    downKeys[e.which] = true;
    var key = String.fromCharCode(e.which);
    if (!key) {
      key = e.which;
    }
    this._setProperty('key', key);
    var keyPressed = this.keyPressed || window.keyPressed;
    if (typeof keyPressed === 'function' && !e.charCode) {
      var executeDefault = keyPressed(e);
      if (executeDefault === false) {
        e.preventDefault();
      }
    }
  };
  p5.prototype._onkeyup = function (e) {
    var keyReleased = this.keyReleased || window.keyReleased;
    this._setProperty('isKeyPressed', false);
    this._setProperty('keyIsPressed', false);
    downKeys[e.which] = false;
    var key = String.fromCharCode(e.which);
    if (!key) {
      key = e.which;
    }
    this._setProperty('key', key);
    this._setProperty('keyCode', e.which);
    if (typeof keyReleased === 'function') {
      var executeDefault = keyReleased(e);
      if (executeDefault === false) {
        e.preventDefault();
      }
    }
  };
  p5.prototype._onkeypress = function (e) {
    this._setProperty('keyCode', e.which);
    this._setProperty('key', String.fromCharCode(e.which));
    var keyTyped = this.keyTyped || window.keyTyped;
    if (typeof keyTyped === 'function') {
      var executeDefault = keyTyped(e);
      if (executeDefault === false) {
        e.preventDefault();
      }
    }
  };
  p5.prototype._onblur = function (e) {
    downKeys = {};
  };
  p5.prototype.keyIsDown = function (code) {
    return downKeys[code];
  };
  return p5;
}({}, amdclean['core_core']);
amdclean['events_acceleration'] = function (require, core_core) {
  'use strict';
  var p5 = core_core;
  p5.prototype.deviceOrientation = undefined;
  p5.prototype.accelerationX = 0;
  p5.prototype.accelerationY = 0;
  p5.prototype.accelerationZ = 0;
  p5.prototype.pAccelerationX = 0;
  p5.prototype.pAccelerationY = 0;
  p5.prototype.pAccelerationZ = 0;
  p5.prototype._updatePAccelerations = function () {
    this._setProperty('pAccelerationX', this.accelerationX);
    this._setProperty('pAccelerationY', this.accelerationY);
    this._setProperty('pAccelerationZ', this.accelerationZ);
  };
  var move_threshold = 0.5;
  p5.prototype.setMoveThreshold = function (val) {
    if (typeof val === 'number') {
      move_threshold = val;
    }
  };
  var old_max_axis = '';
  var new_max_axis = '';
  p5.prototype._ondeviceorientation = function (e) {
    this._setProperty('accelerationX', e.beta);
    this._setProperty('accelerationY', e.gamma);
    this._setProperty('accelerationZ', e.alpha);
    this._handleMotion();
  };
  p5.prototype._ondevicemotion = function (e) {
    this._setProperty('accelerationX', e.acceleration.x * 2);
    this._setProperty('accelerationY', e.acceleration.y * 2);
    this._setProperty('accelerationZ', e.acceleration.z * 2);
    this._handleMotion();
  };
  p5.prototype._onMozOrientation = function (e) {
    this._setProperty('accelerationX', e.x);
    this._setProperty('accelerationY', e.y);
    this._setProperty('accelerationZ', e.z);
    this._handleMotion();
  };
  p5.prototype._handleMotion = function () {
    if (window.orientation === 90 || window.orientation === -90) {
      this._setProperty('deviceOrientation', 'landscape');
    } else if (window.orientation === 0) {
      this._setProperty('deviceOrientation', 'portrait');
    } else if (window.orientation === undefined) {
      this._setProperty('deviceOrientation', 'undefined');
    }
    var onDeviceMove = this.onDeviceMove || window.onDeviceMove;
    if (typeof onDeviceMove === 'function') {
      if (Math.abs(this.accelerationX - this.pAccelerationX) > move_threshold || Math.abs(this.accelerationY - this.pAccelerationY) > move_threshold || Math.abs(this.accelerationZ - this.pAccelerationZ) > move_threshold) {
        onDeviceMove();
      }
    }
    var onDeviceTurn = this.onDeviceTurn || window.onDeviceTurn;
    if (typeof onDeviceTurn === 'function') {
      var max_val = 0;
      if (Math.abs(this.accelerationX) > max_val) {
        max_val = this.accelerationX;
        new_max_axis = 'x';
      }
      if (Math.abs(this.accelerationY) > max_val) {
        max_val = this.accelerationY;
        new_max_axis = 'y';
      }
      if (Math.abs(this.accelerationZ) > max_val) {
        new_max_axis = 'z';
      }
      if (old_max_axis !== '' && old_max_axis !== new_max_axis) {
        onDeviceTurn(new_max_axis);
      }
      old_max_axis = new_max_axis;
    }
  };
  return p5;
}({}, amdclean['core_core']);
amdclean['events_mouse'] = function (require, core_core, core_constants) {
  'use strict';
  var p5 = core_core;
  var constants = core_constants;
  p5.prototype.mouseX = 0;
  p5.prototype.mouseY = 0;
  p5.prototype.pmouseX = 0;
  p5.prototype.pmouseY = 0;
  p5.prototype.winMouseX = 0;
  p5.prototype.winMouseY = 0;
  p5.prototype.pwinMouseX = 0;
  p5.prototype.pwinMouseY = 0;
  p5.prototype.mouseButton = 0;
  p5.prototype.mouseIsPressed = false;
  p5.prototype.isMousePressed = false;
  p5.prototype._updateMouseCoords = function (e) {
    if (e.type === 'touchstart' || e.type === 'touchmove' || e.type === 'touchend') {
      this._setProperty('mouseX', this.touchX);
      this._setProperty('mouseY', this.touchY);
    } else {
      if (this._curElement !== null) {
        var mousePos = getMousePos(this._curElement.elt, e);
        this._setProperty('mouseX', mousePos.x);
        this._setProperty('mouseY', mousePos.y);
      }
    }
    this._setProperty('winMouseX', e.pageX);
    this._setProperty('winMouseY', e.pageY);
  };
  p5.prototype._updatePMouseCoords = function (e) {
    this._setProperty('pmouseX', this.mouseX);
    this._setProperty('pmouseY', this.mouseY);
    this._setProperty('pwinMouseX', this.winMouseX);
    this._setProperty('pwinMouseY', this.winMouseY);
  };
  function getMousePos(canvas, evt) {
    var rect = canvas.getBoundingClientRect();
    return {
      x: evt.clientX - rect.left,
      y: evt.clientY - rect.top
    };
  }
  p5.prototype._setMouseButton = function (e) {
    if (e.button === 1) {
      this._setProperty('mouseButton', constants.CENTER);
    } else if (e.button === 2) {
      this._setProperty('mouseButton', constants.RIGHT);
    } else {
      this._setProperty('mouseButton', constants.LEFT);
      if (e.type === 'touchstart' || e.type === 'touchmove') {
        this._setProperty('mouseX', this.touchX);
        this._setProperty('mouseY', this.touchY);
      }
    }
  };
  p5.prototype._onmousemove = function (e) {
    var context = this._isGlobal ? window : this;
    var executeDefault;
    this._updateMouseCoords(e);
    if (!this.isMousePressed) {
      if (typeof context.mouseMoved === 'function') {
        executeDefault = context.mouseMoved(e);
        if (executeDefault === false) {
          e.preventDefault();
        }
      }
    } else {
      if (typeof context.mouseDragged === 'function') {
        executeDefault = context.mouseDragged(e);
        if (executeDefault === false) {
          e.preventDefault();
        }
      } else if (typeof context.touchMoved === 'function') {
        executeDefault = context.touchMoved(e);
        if (executeDefault === false) {
          e.preventDefault();
        }
        this._updateTouchCoords(e);
      }
    }
  };
  p5.prototype._onmousedown = function (e) {
    var context = this._isGlobal ? window : this;
    var executeDefault;
    this._setProperty('isMousePressed', true);
    this._setProperty('mouseIsPressed', true);
    this._setMouseButton(e);
    this._updateMouseCoords(e);
    if (typeof context.mousePressed === 'function') {
      executeDefault = context.mousePressed(e);
      if (executeDefault === false) {
        e.preventDefault();
      }
    } else if (typeof context.touchStarted === 'function') {
      executeDefault = context.touchStarted(e);
      if (executeDefault === false) {
        e.preventDefault();
      }
      this._updateTouchCoords(e);
    }
  };
  p5.prototype._onmouseup = function (e) {
    var context = this._isGlobal ? window : this;
    var executeDefault;
    this._setProperty('isMousePressed', false);
    this._setProperty('mouseIsPressed', false);
    if (typeof context.mouseReleased === 'function') {
      executeDefault = context.mouseReleased(e);
      if (executeDefault === false) {
        e.preventDefault();
      }
    } else if (typeof context.touchEnded === 'function') {
      executeDefault = context.touchEnded(e);
      if (executeDefault === false) {
        e.preventDefault();
      }
      this._updateTouchCoords(e);
    }
  };
  p5.prototype._onclick = function (e) {
    var context = this._isGlobal ? window : this;
    if (typeof context.mouseClicked === 'function') {
      var executeDefault = context.mouseClicked(e);
      if (executeDefault === false) {
        e.preventDefault();
      }
    }
  };
  p5.prototype._onmousewheel = p5.prototype._onDOMMouseScroll = function (e) {
    var context = this._isGlobal ? window : this;
    if (typeof context.mouseWheel === 'function') {
      e.delta = Math.max(-1, Math.min(1, e.wheelDelta || -e.detail));
      var executeDefault = context.mouseWheel(e);
      if (executeDefault === false) {
        e.preventDefault();
      }
    }
  };
  return p5;
}({}, amdclean['core_core'], amdclean['core_constants']);
amdclean['utilities_time_date'] = function (require, core_core) {
  'use strict';
  var p5 = core_core;
  p5.prototype.day = function () {
    return new Date().getDate();
  };
  p5.prototype.hour = function () {
    return new Date().getHours();
  };
  p5.prototype.minute = function () {
    return new Date().getMinutes();
  };
  p5.prototype.millis = function () {
    return window.performance.now();
  };
  p5.prototype.month = function () {
    return new Date().getMonth() + 1;
  };
  p5.prototype.second = function () {
    return new Date().getSeconds();
  };
  p5.prototype.year = function () {
    return new Date().getFullYear();
  };
  return p5;
}({}, amdclean['core_core']);
amdclean['events_touch'] = function (require, core_core) {
  'use strict';
  var p5 = core_core;
  p5.prototype.touchX = 0;
  p5.prototype.touchY = 0;
  p5.prototype.ptouchX = 0;
  p5.prototype.ptouchY = 0;
  p5.prototype.touches = [];
  p5.prototype.touchIsDown = false;
  p5.prototype._updateTouchCoords = function (e) {
    if (e.type === 'mousedown' || e.type === 'mousemove' || e.type === 'mouseup') {
      this._setProperty('touchX', this.mouseX);
      this._setProperty('touchY', this.mouseY);
    } else {
      var touchPos = getTouchPos(this._curElement.elt, e, 0);
      this._setProperty('touchX', touchPos.x);
      this._setProperty('touchY', touchPos.y);
      var touches = [];
      for (var i = 0; i < e.touches.length; i++) {
        var pos = getTouchPos(this._curElement.elt, e, i);
        touches[i] = {
          x: pos.x,
          y: pos.y
        };
      }
      this._setProperty('touches', touches);
    }
  };
  p5.prototype._updatePTouchCoords = function () {
    this._setProperty('ptouchX', this.touchX);
    this._setProperty('ptouchY', this.touchY);
  };
  function getTouchPos(canvas, e, i) {
    i = i || 0;
    var rect = canvas.getBoundingClientRect();
    var touch = e.touches[i] || e.changedTouches[i];
    return {
      x: touch.clientX - rect.left,
      y: touch.clientY - rect.top
    };
  }
  p5.prototype._ontouchstart = function (e) {
    var context = this._isGlobal ? window : this;
    var executeDefault;
    this._updateTouchCoords(e);
    this._setProperty('touchIsDown', true);
    if (typeof context.touchStarted === 'function') {
      executeDefault = context.touchStarted(e);
      if (executeDefault === false) {
        e.preventDefault();
      }
    } else if (typeof context.mousePressed === 'function') {
      executeDefault = context.mousePressed(e);
      if (executeDefault === false) {
        e.preventDefault();
      }
    }
  };
  p5.prototype._ontouchmove = function (e) {
    var context = this._isGlobal ? window : this;
    var executeDefault;
    this._updateTouchCoords(e);
    if (typeof context.touchMoved === 'function') {
      executeDefault = context.touchMoved(e);
      if (executeDefault === false) {
        e.preventDefault();
      }
    } else if (typeof context.mouseDragged === 'function') {
      executeDefault = context.mouseDragged(e);
      if (executeDefault === false) {
        e.preventDefault();
      }
      this._updateMouseCoords(e);
    }
  };
  p5.prototype._ontouchend = function (e) {
    this._updateTouchCoords(e);
    if (this.touches.length === 0) {
      this._setProperty('touchIsDown', false);
    }
    var context = this._isGlobal ? window : this;
    var executeDefault;
    if (typeof context.touchEnded === 'function') {
      executeDefault = context.touchEnded(e);
      if (executeDefault === false) {
        e.preventDefault();
      }
    } else if (typeof context.mouseReleased === 'function') {
      executeDefault = context.mouseReleased(e);
      if (executeDefault === false) {
        e.preventDefault();
      }
      this._updateMouseCoords(e);
    }
  };
  return p5;
}({}, amdclean['core_core']);
amdclean['math_math'] = function (require, core_core) {
  'use strict';
  var p5 = core_core;
  p5.prototype.createVector = function (x, y, z) {
    if (this instanceof p5) {
      return new p5.Vector(this, arguments);
    } else {
      return new p5.Vector(x, y, z);
    }
  };
  return p5;
}({}, amdclean['core_core']);
amdclean['math_calculation'] = function (require, core_core) {
  'use strict';
  var p5 = core_core;
  p5.prototype.abs = Math.abs;
  p5.prototype.ceil = Math.ceil;
  p5.prototype.constrain = function (n, low, high) {
    return Math.max(Math.min(n, high), low);
  };
  p5.prototype.dist = function (x1, y1, x2, y2) {
    return Math.sqrt((x2 - x1) * (x2 - x1) + (y2 - y1) * (y2 - y1));
  };
  p5.prototype.exp = Math.exp;
  p5.prototype.floor = Math.floor;
  p5.prototype.lerp = function (start, stop, amt) {
    return amt * (stop - start) + start;
  };
  p5.prototype.log = Math.log;
  p5.prototype.mag = function (x, y) {
    return Math.sqrt(x * x + y * y);
  };
  p5.prototype.map = function (n, start1, stop1, start2, stop2) {
    return (n - start1) / (stop1 - start1) * (stop2 - start2) + start2;
  };
  p5.prototype.max = function () {
    if (arguments[0] instanceof Array) {
      return Math.max.apply(null, arguments[0]);
    } else {
      return Math.max.apply(null, arguments);
    }
  };
  p5.prototype.min = function () {
    if (arguments[0] instanceof Array) {
      return Math.min.apply(null, arguments[0]);
    } else {
      return Math.min.apply(null, arguments);
    }
  };
  p5.prototype.norm = function (n, start, stop) {
    return this.map(n, start, stop, 0, 1);
  };
  p5.prototype.pow = Math.pow;
  p5.prototype.round = Math.round;
  p5.prototype.sq = function (n) {
    return n * n;
  };
  p5.prototype.sqrt = Math.sqrt;
  return p5;
}({}, amdclean['core_core']);
amdclean['math_random'] = function (require, core_core) {
  'use strict';
  var p5 = core_core;
  var seeded = false;
  var lcg = function () {
      var m = 4294967296, a = 1664525, c = 1013904223, seed, z;
      return {
        setSeed: function (val) {
          z = seed = (val == null ? Math.random() * m : val) >>> 0;
        },
        getSeed: function () {
          return seed;
        },
        rand: function () {
          z = (a * z + c) % m;
          return z / m;
        }
      };
    }();
  p5.prototype.randomSeed = function (seed) {
    lcg.setSeed(seed);
    seeded = true;
  };
  p5.prototype.random = function (min, max) {
    var rand;
    if (seeded) {
      rand = lcg.rand();
    } else {
      rand = Math.random();
    }
    if (arguments.length === 0) {
      return rand;
    } else if (arguments.length === 1) {
      return rand * min;
    } else {
      if (min > max) {
        var tmp = min;
        min = max;
        max = tmp;
      }
      return rand * (max - min) + min;
    }
  };
  var y2;
  var previous = false;
  p5.prototype.randomGaussian = function (mean, sd) {
    var y1, x1, x2, w;
    if (previous) {
      y1 = y2;
      previous = false;
    } else {
      do {
        x1 = this.random(2) - 1;
        x2 = this.random(2) - 1;
        w = x1 * x1 + x2 * x2;
      } while (w >= 1);
      w = Math.sqrt(-2 * Math.log(w) / w);
      y1 = x1 * w;
      y2 = x2 * w;
      previous = true;
    }
    var m = mean || 0;
    var s = sd || 1;
    return y1 * s + m;
  };
  return p5;
}({}, amdclean['core_core']);
amdclean['math_noise'] = function (require, core_core) {
  'use strict';
  var p5 = core_core;
  var PERLIN_YWRAPB = 4;
  var PERLIN_YWRAP = 1 << PERLIN_YWRAPB;
  var PERLIN_ZWRAPB = 8;
  var PERLIN_ZWRAP = 1 << PERLIN_ZWRAPB;
  var PERLIN_SIZE = 4095;
  var perlin_octaves = 4;
  var perlin_amp_falloff = 0.5;
  var SINCOS_PRECISION = 0.5;
  var SINCOS_LENGTH = Math.floor(360 / SINCOS_PRECISION);
  var sinLUT = new Array(SINCOS_LENGTH);
  var cosLUT = new Array(SINCOS_LENGTH);
  var DEG_TO_RAD = Math.PI / 180;
  for (var i = 0; i < SINCOS_LENGTH; i++) {
    sinLUT[i] = Math.sin(i * DEG_TO_RAD * SINCOS_PRECISION);
    cosLUT[i] = Math.cos(i * DEG_TO_RAD * SINCOS_PRECISION);
  }
  var perlin_PI = SINCOS_LENGTH;
  perlin_PI >>= 1;
  var perlin;
  p5.prototype.noise = function (x, y, z) {
    y = y || 0;
    z = z || 0;
    if (perlin == null) {
      perlin = new Array(PERLIN_SIZE + 1);
      for (var i = 0; i < PERLIN_SIZE + 1; i++) {
        perlin[i] = Math.random();
      }
    }
    if (x < 0) {
      x = -x;
    }
    if (y < 0) {
      y = -y;
    }
    if (z < 0) {
      z = -z;
    }
    var xi = Math.floor(x), yi = Math.floor(y), zi = Math.floor(z);
    var xf = x - xi;
    var yf = y - yi;
    var zf = z - zi;
    var rxf, ryf;
    var r = 0;
    var ampl = 0.5;
    var n1, n2, n3;
    var noise_fsc = function (i) {
      return 0.5 * (1 - cosLUT[Math.floor(i * perlin_PI) % SINCOS_LENGTH]);
    };
    for (var o = 0; o < perlin_octaves; o++) {
      var of = xi + (yi << PERLIN_YWRAPB) + (zi << PERLIN_ZWRAPB);
      rxf = noise_fsc(xf);
      ryf = noise_fsc(yf);
      n1 = perlin[of & PERLIN_SIZE];
      n1 += rxf * (perlin[of + 1 & PERLIN_SIZE] - n1);
      n2 = perlin[of + PERLIN_YWRAP & PERLIN_SIZE];
      n2 += rxf * (perlin[of + PERLIN_YWRAP + 1 & PERLIN_SIZE] - n2);
      n1 += ryf * (n2 - n1);
      of += PERLIN_ZWRAP;
      n2 = perlin[of & PERLIN_SIZE];
      n2 += rxf * (perlin[of + 1 & PERLIN_SIZE] - n2);
      n3 = perlin[of + PERLIN_YWRAP & PERLIN_SIZE];
      n3 += rxf * (perlin[of + PERLIN_YWRAP + 1 & PERLIN_SIZE] - n3);
      n2 += ryf * (n3 - n2);
      n1 += noise_fsc(zf) * (n2 - n1);
      r += n1 * ampl;
      ampl *= perlin_amp_falloff;
      xi <<= 1;
      xf *= 2;
      yi <<= 1;
      yf *= 2;
      zi <<= 1;
      zf *= 2;
      if (xf >= 1) {
        xi++;
        xf--;
      }
      if (yf >= 1) {
        yi++;
        yf--;
      }
      if (zf >= 1) {
        zi++;
        zf--;
      }
    }
    return r;
  };
  p5.prototype.noiseDetail = function (lod, falloff) {
    if (lod > 0) {
      perlin_octaves = lod;
    }
    if (falloff > 0) {
      perlin_amp_falloff = falloff;
    }
  };
  p5.prototype.noiseSeed = function (seed) {
    var lcg = function () {
        var m = 4294967296, a = 1664525, c = 1013904223, seed, z;
        return {
          setSeed: function (val) {
            z = seed = (val == null ? Math.random() * m : val) >>> 0;
          },
          getSeed: function () {
            return seed;
          },
          rand: function () {
            z = (a * z + c) % m;
            return z / m;
          }
        };
      }();
    lcg.setSeed(seed);
    perlin = new Array(PERLIN_SIZE + 1);
    for (var i = 0; i < PERLIN_SIZE + 1; i++) {
      perlin[i] = lcg.rand();
    }
  };
  return p5;
}({}, amdclean['core_core']);
amdclean['math_trigonometry'] = function (require, core_core, math_polargeometry, core_constants) {
  'use strict';
  var p5 = core_core;
  var polarGeometry = math_polargeometry;
  var constants = core_constants;
  p5.prototype._angleMode = constants.RADIANS;
  p5.prototype.acos = function (ratio) {
    if (this._angleMode === constants.RADIANS) {
      return Math.acos(ratio);
    } else {
      return polarGeometry.radiansToDegrees(Math.acos(ratio));
    }
  };
  p5.prototype.asin = function (ratio) {
    if (this._angleMode === constants.RADIANS) {
      return Math.asin(ratio);
    } else {
      return polarGeometry.radiansToDegrees(Math.asin(ratio));
    }
  };
  p5.prototype.atan = function (ratio) {
    if (this._angleMode === constants.RADIANS) {
      return Math.atan(ratio);
    } else {
      return polarGeometry.radiansToDegrees(Math.atan(ratio));
    }
  };
  p5.prototype.atan2 = function (y, x) {
    if (this._angleMode === constants.RADIANS) {
      return Math.atan2(y, x);
    } else {
      return polarGeometry.radiansToDegrees(Math.atan2(y, x));
    }
  };
  p5.prototype.cos = function (angle) {
    if (this._angleMode === constants.RADIANS) {
      return Math.cos(angle);
    } else {
      return Math.cos(this.radians(angle));
    }
  };
  p5.prototype.sin = function (angle) {
    if (this._angleMode === constants.RADIANS) {
      return Math.sin(angle);
    } else {
      return Math.sin(this.radians(angle));
    }
  };
  p5.prototype.tan = function (angle) {
    if (this._angleMode === constants.RADIANS) {
      return Math.tan(angle);
    } else {
      return Math.tan(this.radians(angle));
    }
  };
  p5.prototype.degrees = function (angle) {
    return polarGeometry.radiansToDegrees(angle);
  };
  p5.prototype.radians = function (angle) {
    return polarGeometry.degreesToRadians(angle);
  };
  p5.prototype.angleMode = function (mode) {
    if (mode === constants.DEGREES || mode === constants.RADIANS) {
      this._angleMode = mode;
    }
  };
  return p5;
}({}, amdclean['core_core'], amdclean['math_polargeometry'], amdclean['core_constants']);
amdclean['_3d_shaders'] = function (require) {
  return {
    texLightVert: [
      'uniform mat4 modelviewMatrix;',
      'uniform mat4 transformMatrix;',
      'uniform mat3 normalMatrix;',
      'uniform mat4 texMatrix;',
      'uniform int lightCount;',
      'uniform vec4 lightPosition[8];',
      'uniform vec3 lightNormal[8];',
      'uniform vec3 lightAmbient[8];',
      'uniform vec3 lightDiffuse[8];',
      'uniform vec3 lightSpecular[8];',
      'uniform vec3 lightFalloff[8];',
      'uniform vec2 lightSpot[8];',
      'attribute vec4 position;',
      'attribute vec4 color;',
      'attribute vec3 normal;',
      'attribute vec2 texCoord;',
      'attribute vec4 ambient;',
      'attribute vec4 specular;',
      'attribute vec4 emissive;',
      'attribute float shininess;',
      'varying vec4 vertColor;',
      'varying vec4 backVertColor;',
      'varying vec4 vertTexCoord;',
      'const float zero_float = 0.0;',
      'const float one_float = 1.0;',
      'const vec3 zero_vec3 = vec3(0);',
      'float falloffFactor(vec3 lightPos, vec3 vertPos, vec3 coeff) {',
      'vec3 lpv = lightPos - vertPos;',
      'vec3 dist = vec3(one_float);',
      'dist.z = dot(lpv, lpv);',
      'dist.y = sqrt(dist.z);',
      'return one_float / dot(dist, coeff);',
      '}',
      'float spotFactor(vec3 lightPos,vec3 vertPos,',
      'vec3 lightNorm,float minCos,float spotExp) {',
      'vec3 lpv = normalize(lightPos - vertPos);',
      'vec3 nln = -one_float * lightNorm;',
      'float spotCos = dot(nln, lpv);',
      'return spotCos <= minCos ? zero_float : pow(spotCos, spotExp);',
      '}',
      'float lambertFactor(vec3 lightDir, vec3 vecNormal) {',
      'return max(zero_float, dot(lightDir, vecNormal));',
      '}',
      'float blinnPhongFactor(vec3 lightDir,',
      'vec3 vertPos,vec3 vecNormal, float shine) {',
      'vec3 np = normalize(vertPos);',
      'vec3 ldp = normalize(lightDir - np);',
      'return pow(max(zero_float, dot(ldp, vecNormal)), shine);',
      '}',
      'void main() {',
      'gl_Position = transformMatrix * position;',
      'vec3 ecVertex = vec3(modelviewMatrix * position);',
      'vec3 ecNormal = normalize(normalMatrix * normal);',
      'vec3 ecNormalInv = ecNormal * -one_float;',
      'vec3 totalAmbient = vec3(0, 0, 0);',
      'vec3 totalFrontDiffuse = vec3(0, 0, 0);',
      'vec3 totalFrontSpecular = vec3(0, 0, 0);',
      'vec3 totalBackDiffuse = vec3(0, 0, 0);',
      'vec3 totalBackSpecular = vec3(0, 0, 0);',
      'for (int i = 0; i < 8; i++) {',
      'if (lightCount == i) break;',
      'vec3 lightPos = lightPosition[i].xyz;',
      'bool isDir = zero_float < lightPosition[i].w;',
      'float spotCos = lightSpot[i].x;',
      'float spotExp = lightSpot[i].y;',
      'vec3 lightDir;',
      'float falloff;',
      'float spotf;',
      'if (isDir) {',
      'falloff = one_float;',
      'lightDir = -one_float * lightNormal[i];',
      '} else {',
      'falloff = falloffFactor(lightPos, ecVertex, lightFalloff[i]);',
      'lightDir = normalize(lightPos - ecVertex);',
      '}',
      'spotf=spotExp > zero_float ? spotFactor(lightPos,',
      'ecVertex,',
      'lightNormal[i],',
      'spotCos,',
      'spotExp):one_float;',
      'if (any(greaterThan(lightAmbient[i], zero_vec3))) {',
      'totalAmbient+= lightAmbient[i] * falloff;',
      '}',
      'if (any(greaterThan(lightDiffuse[i], zero_vec3))) {',
      'totalFrontDiffuse  += lightDiffuse[i] * falloff * spotf *',
      'lambertFactor(lightDir, ecNormal);',
      'totalBackDiffuse   += lightDiffuse[i] * falloff * spotf *',
      'lambertFactor(lightDir, ecNormalInv);',
      '}',
      'if (any(greaterThan(lightSpecular[i], zero_vec3))) {',
      'totalFrontSpecular += lightSpecular[i] * falloff * spotf * ',
      'blinnPhongFactor(lightDir, ecVertex, ecNormal, shininess);',
      'totalBackSpecular  += lightSpecular[i] * falloff * spotf *',
      'blinnPhongFactor(lightDir, ecVertex, ecNormalInv, shininess);',
      '}',
      '}',
      'vertColor =vec4(totalAmbient, 0) * ambient + ',
      'vec4(totalFrontDiffuse, 1) * color +',
      'vec4(totalFrontSpecular, 0) * specular +',
      'vec4(emissive.rgb, 0);',
      'backVertColor = vec4(totalAmbient, 0) * ambient + ',
      'vec4(totalBackDiffuse, 1) * color +',
      'vec4(totalBackSpecular, 0) * specular +',
      'vec4(emissive.rgb, 0);',
      'vertTexCoord = texMatrix * vec4(texCoord, 1.0, 1.0);',
      '}'
    ].join('\n'),
    texLightFrag: [
      'precision mediump float;',
      'precision mediump int;',
      'uniform sampler2D texture;',
      'uniform vec2 texOffset;',
      'varying vec4 vertColor;',
      'varying vec4 backVertColor;',
      'varying vec4 vertTexCoord;',
      'void main() {',
      'gl_FragColor = texture2D(texture,vertTexCoord.st)*',
      '(gl_FrontFacing ? vertColor : backVertColor);',
      '}'
    ].join('\n'),
    testVert: [
      'attribute vec3 position;',
      'attribute vec3 normal;',
      'uniform mat4 modelviewMatrix;',
      'uniform mat4 transformMatrix;',
      'uniform mat4 normalMatrix;',
      'varying vec3 vertexNormal;',
      'void main(void) {',
      'vec3 zeroToOne = position / 1000.0;',
      'vec4 positionVec4 = vec4(zeroToOne, 1.);',
      'gl_Position = transformMatrix * modelviewMatrix * positionVec4;',
      'vertexNormal = vec3( normalMatrix * vec4( normal, 1.0 ) );',
      '}'
    ].join('\n'),
    testFrag: [
      'precision mediump float;',
      'varying vec3 vertexNormal;',
      'void main(void) {',
      'gl_FragColor = vec4(vertexNormal, 1.0);',
      '}'
    ].join('\n')
  };
}({});
amdclean['_3d_p5Matrix'] = function (require, core_core, math_polargeometry, core_constants) {
  'use strict';
  var p5 = core_core;
  var polarGeometry = math_polargeometry;
  var constants = core_constants;
  p5.Matrix = function () {
    if (arguments[0] instanceof p5) {
      this.p5 = arguments[0];
      this.mat4 = arguments[1] || [
        1,
        0,
        0,
        0,
        0,
        1,
        0,
        0,
        0,
        0,
        1,
        0,
        0,
        0,
        0,
        1
      ];
    } else {
      this.mat4 = arguments[0] || [
        1,
        0,
        0,
        0,
        0,
        1,
        0,
        0,
        0,
        0,
        1,
        0,
        0,
        0,
        0,
        1
      ];
    }
  };
  p5.Matrix.prototype.set = function (inMatrix) {
    if (inMatrix instanceof p5.Matrix) {
      this.mat4 = inMatrix.mat4;
      return this;
    } else if (inMatrix instanceof Array) {
      this.mat4 = inMatrix;
      return this;
    }
    return this;
  };
  p5.Matrix.prototype.get = function () {
    return new p5.Matrix(this.mat4);
  };
  p5.Matrix.prototype.transpose = function (transposeMatrix) {
    if (transposeMatrix instanceof p5.Matrix) {
      this.mat4[0] = transposeMatrix.mat4[0];
      this.mat4[1] = transposeMatrix.mat4[4];
      this.mat4[2] = transposeMatrix.mat4[8];
      this.mat4[3] = transposeMatrix.mat4[12];
      this.mat4[4] = transposeMatrix.mat4[1];
      this.mat4[5] = transposeMatrix.mat4[5];
      this.mat4[6] = transposeMatrix.mat4[9];
      this.mat4[7] = transposeMatrix.mat4[13];
      this.mat4[8] = transposeMatrix.mat4[2];
      this.mat4[9] = transposeMatrix.mat4[6];
      this.mat4[10] = transposeMatrix.mat4[10];
      this.mat4[11] = transposeMatrix.mat4[14];
      this.mat4[12] = transposeMatrix.mat4[3];
      this.mat4[13] = transposeMatrix.mat4[7];
      this.mat4[14] = transposeMatrix.mat4[11];
      this.mat4[15] = transposeMatrix.mat4[15];
    } else if (transposeMatrix instanceof Array) {
      this.mat4[0] = transposeMatrix[0];
      this.mat4[1] = transposeMatrix[4];
      this.mat4[2] = transposeMatrix[8];
      this.mat4[3] = transposeMatrix[12];
      this.mat4[4] = transposeMatrix[1];
      this.mat4[5] = transposeMatrix[5];
      this.mat4[6] = transposeMatrix[9];
      this.mat4[7] = transposeMatrix[13];
      this.mat4[8] = transposeMatrix[2];
      this.mat4[9] = transposeMatrix[6];
      this.mat4[10] = transposeMatrix[10];
      this.mat4[11] = transposeMatrix[14];
      this.mat4[12] = transposeMatrix[3];
      this.mat4[13] = transposeMatrix[7];
      this.mat4[14] = transposeMatrix[11];
      this.mat4[15] = transposeMatrix[15];
    }
    return this;
  };
  p5.Matrix.identity = function () {
    return new p5.Matrix().mat4;
  };
  p5.Matrix.prototype.determinant = function () {
    var d00 = this.mat4[0] * this.mat4[5] - this.mat4[1] * this.mat4[4], d01 = this.mat4[0] * this.mat4[6] - this.mat4[2] * this.mat4[4], d02 = this.mat4[0] * this.mat4[7] - this.mat4[3] * this.mat4[4], d03 = this.mat4[1] * this.mat4[6] - this.mat4[2] * this.mat4[5], d04 = this.mat4[1] * this.mat4[7] - this.mat4[3] * this.mat4[5], d05 = this.mat4[2] * this.mat4[7] - this.mat4[3] * this.mat4[6], d06 = this.mat4[8] * this.mat4[13] - this.mat4[9] * this.mat4[12], d07 = this.mat4[8] * this.mat4[14] - this.mat4[10] * this.mat4[12], d08 = this.mat4[8] * this.mat4[15] - this.mat4[11] * this.mat4[12], d09 = this.mat4[9] * this.mat4[14] - this.mat4[10] * this.mat4[13], d10 = this.mat4[9] * this.mat4[15] - this.mat4[11] * this.mat4[13], d11 = this.mat4[10] * this.mat4[15] - this.mat4[11] * this.mat4[14];
    return d00 * d11 - d01 * d10 + d02 * d09 + d03 * d08 - d04 * d07 + d05 * d06;
  };
  p5.Matrix.prototype.copyMat = function () {
    var copied = this.mat4;
    return copied;
  };
  p5.Matrix.prototype.mult = function (multMatrix) {
    var _dest = new Array(16);
    var _src = new Array(16);
    if (multMatrix instanceof p5.Matrix) {
      _src = multMatrix.mat4;
    } else if (multMatrix instanceof Array) {
      _src = multMatrix;
    }
    var b0 = this.mat4[0], b1 = this.mat4[1], b2 = this.mat4[2], b3 = this.mat4[3];
    _dest[0] = b0 * _src[0] + b1 * _src[4] + b2 * _src[8] + b3 * _src[12];
    _dest[1] = b0 * _src[1] + b1 * _src[5] + b2 * _src[9] + b3 * _src[13];
    _dest[2] = b0 * _src[2] + b1 * _src[6] + b2 * _src[10] + b3 * _src[14];
    _dest[3] = b0 * _src[3] + b1 * _src[7] + b2 * _src[11] + b3 * _src[15];
    b0 = this.mat4[4];
    b1 = this.mat4[5];
    b2 = this.mat4[6];
    b3 = this.mat4[7];
    _dest[4] = b0 * _src[0] + b1 * _src[4] + b2 * _src[8] + b3 * _src[12];
    _dest[5] = b0 * _src[1] + b1 * _src[5] + b2 * _src[9] + b3 * _src[13];
    _dest[6] = b0 * _src[2] + b1 * _src[6] + b2 * _src[10] + b3 * _src[14];
    _dest[7] = b0 * _src[3] + b1 * _src[7] + b2 * _src[11] + b3 * _src[15];
    b0 = this.mat4[8];
    b1 = this.mat4[9];
    b2 = this.mat4[10];
    b3 = this.mat4[11];
    _dest[8] = b0 * _src[0] + b1 * _src[4] + b2 * _src[8] + b3 * _src[12];
    _dest[9] = b0 * _src[1] + b1 * _src[5] + b2 * _src[9] + b3 * _src[13];
    _dest[10] = b0 * _src[2] + b1 * _src[6] + b2 * _src[10] + b3 * _src[14];
    _dest[11] = b0 * _src[3] + b1 * _src[7] + b2 * _src[11] + b3 * _src[15];
    b0 = this.mat4[12];
    b1 = this.mat4[13];
    b2 = this.mat4[14];
    b3 = this.mat4[15];
    _dest[12] = b0 * _src[0] + b1 * _src[4] + b2 * _src[8] + b3 * _src[12];
    _dest[13] = b0 * _src[1] + b1 * _src[5] + b2 * _src[9] + b3 * _src[13];
    _dest[14] = b0 * _src[2] + b1 * _src[6] + b2 * _src[10] + b3 * _src[14];
    _dest[15] = b0 * _src[3] + b1 * _src[7] + b2 * _src[11] + b3 * _src[15];
    this.mat4 = _dest;
    return this;
  };
  p5.Matrix.prototype.scale = function () {
    var x, y, z;
    if (arguments[0] instanceof p5.Vector) {
      x = arguments[0].x;
      y = arguments[0].y;
      z = arguments[0].z;
    } else if (arguments[0] instanceof Array) {
      x = arguments[0][0];
      y = arguments[0][1];
      z = arguments[0][2];
    } else {
      x = arguments[0] || 1;
      y = arguments[1] || 1;
      z = arguments[2] || 1;
    }
    var _dest = new Array(16);
    for (var i = 0; i < this.mat4.length; i++) {
      var row = i % 4;
      switch (row) {
      case 0:
        _dest[i] = this.mat4[i] * x;
        break;
      case 1:
        _dest[i] = this.mat4[i] * y;
        break;
      case 2:
        _dest[i] = this.mat4[i] * z;
        break;
      case 3:
        _dest[i] = this.mat4[i];
        break;
      }
    }
    this.mat4 = _dest;
    return this;
  };
  p5.Matrix.prototype.rotate = function (a, axis) {
    var x, y, z, _a, len;
    if (this.p5) {
      if (this.p5._angleMode === constants.DEGREES) {
        _a = polarGeometry.degreesToRadians(a);
      }
    } else {
      _a = a;
    }
    if (axis instanceof p5.Vector) {
      x = axis.x;
      y = axis.y;
      z = axis.z;
    } else if (axis instanceof Array) {
      x = axis[0];
      y = axis[1];
      z = axis[2];
    }
    len = Math.sqrt(x * x + y * y + z * z);
    x *= 1 / len;
    y *= 1 / len;
    z *= 1 / len;
    var a00 = this.mat4[0];
    var a01 = this.mat4[1];
    var a02 = this.mat4[2];
    var a03 = this.mat4[3];
    var a10 = this.mat4[4];
    var a11 = this.mat4[5];
    var a12 = this.mat4[6];
    var a13 = this.mat4[7];
    var a20 = this.mat4[8];
    var a21 = this.mat4[9];
    var a22 = this.mat4[10];
    var a23 = this.mat4[11];
    var sA = Math.sin(_a);
    var cA = Math.cos(_a);
    var tA = 1 - cA;
    var b00 = x * x * tA + cA;
    var b01 = y * x * tA + z * sA;
    var b02 = z * x * tA - y * sA;
    var b10 = x * y * tA - z * sA;
    var b11 = y * y * tA + cA;
    var b12 = z * y * tA + x * sA;
    var b20 = x * z * tA + y * sA;
    var b21 = y * z * tA - x * sA;
    var b22 = z * z * tA + cA;
    this.mat4[0] = a00 * b00 + a10 * b01 + a20 * b02;
    this.mat4[1] = a01 * b00 + a11 * b01 + a21 * b02;
    this.mat4[2] = a02 * b00 + a12 * b01 + a22 * b02;
    this.mat4[3] = a03 * b00 + a13 * b01 + a23 * b02;
    this.mat4[4] = a00 * b10 + a10 * b11 + a20 * b12;
    this.mat4[5] = a01 * b10 + a11 * b11 + a21 * b12;
    this.mat4[6] = a02 * b10 + a12 * b11 + a22 * b12;
    this.mat4[7] = a03 * b10 + a13 * b11 + a23 * b12;
    this.mat4[8] = a00 * b20 + a10 * b21 + a20 * b22;
    this.mat4[9] = a01 * b20 + a11 * b21 + a21 * b22;
    this.mat4[10] = a02 * b20 + a12 * b21 + a22 * b22;
    this.mat4[11] = a03 * b20 + a13 * b21 + a23 * b22;
    return this;
  };
  p5.Matrix.prototype.translate = function (v) {
    var x = v[0], y = v[1], z = v[2];
    this.mat4[12] = this.mat4[0] * x + this.mat4[4] * y + this.mat4[8] * z + this.mat4[12];
    this.mat4[13] = this.mat4[1] * x + this.mat4[5] * y + this.mat4[9] * z + this.mat4[13];
    this.mat4[14] = this.mat4[2] * x + this.mat4[6] * y + this.mat4[10] * z + this.mat4[14];
    this.mat4[15] = this.mat4[3] * x + this.mat4[7] * y + this.mat4[11] * z + this.mat4[15];
  };
  p5.Matrix.prototype.rotateX = function (a) {
    this.rotate(a, [
      1,
      0,
      0
    ]);
  };
  p5.Matrix.prototype.rotateY = function (a) {
    this.rotate(a, [
      0,
      1,
      0
    ]);
  };
  p5.Matrix.prototype.rotateZ = function (a) {
    this.rotate(a, [
      0,
      0,
      1
    ]);
  };
  p5.Matrix.prototype.invert = function (a) {
    var a00 = a[0], a01 = a[1], a02 = a[2], a03 = a[3], a10 = a[4], a11 = a[5], a12 = a[6], a13 = a[7], a20 = a[8], a21 = a[9], a22 = a[10], a23 = a[11], a30 = a[12], a31 = a[13], a32 = a[14], a33 = a[15], b00 = a00 * a11 - a01 * a10, b01 = a00 * a12 - a02 * a10, b02 = a00 * a13 - a03 * a10, b03 = a01 * a12 - a02 * a11, b04 = a01 * a13 - a03 * a11, b05 = a02 * a13 - a03 * a12, b06 = a20 * a31 - a21 * a30, b07 = a20 * a32 - a22 * a30, b08 = a20 * a33 - a23 * a30, b09 = a21 * a32 - a22 * a31, b10 = a21 * a33 - a23 * a31, b11 = a22 * a33 - a23 * a32, det = b00 * b11 - b01 * b10 + b02 * b09 + b03 * b08 - b04 * b07 + b05 * b06;
    if (!det) {
      return null;
    }
    det = 1 / det;
    this.mat4[0] = (a11 * b11 - a12 * b10 + a13 * b09) * det;
    this.mat4[1] = (a02 * b10 - a01 * b11 - a03 * b09) * det;
    this.mat4[2] = (a31 * b05 - a32 * b04 + a33 * b03) * det;
    this.mat4[3] = (a22 * b04 - a21 * b05 - a23 * b03) * det;
    this.mat4[4] = (a12 * b08 - a10 * b11 - a13 * b07) * det;
    this.mat4[5] = (a00 * b11 - a02 * b08 + a03 * b07) * det;
    this.mat4[6] = (a32 * b02 - a30 * b05 - a33 * b01) * det;
    this.mat4[7] = (a20 * b05 - a22 * b02 + a23 * b01) * det;
    this.mat4[8] = (a10 * b10 - a11 * b08 + a13 * b06) * det;
    this.mat4[9] = (a01 * b08 - a00 * b10 - a03 * b06) * det;
    this.mat4[10] = (a30 * b04 - a31 * b02 + a33 * b00) * det;
    this.mat4[11] = (a21 * b02 - a20 * b04 - a23 * b00) * det;
    this.mat4[12] = (a11 * b07 - a10 * b09 - a12 * b06) * det;
    this.mat4[13] = (a00 * b09 - a01 * b07 + a02 * b06) * det;
    this.mat4[14] = (a31 * b01 - a30 * b03 - a32 * b00) * det;
    this.mat4[15] = (a20 * b03 - a21 * b01 + a22 * b00) * det;
    return this;
  };
  return p5.Matrix;
}({}, amdclean['core_core'], amdclean['math_polargeometry'], amdclean['core_constants']);
amdclean['_3d_p5Graphics3D'] = function (require, core_core, _3d_shaders, core_p5Graphics, _3d_p5Matrix) {
  var p5 = core_core;
  var shaders = _3d_shaders;
  var gl, shaderProgram;
  var uMVMatrixStack = [];
  var vertexBuffer, indexBuffer, normalBuffer;
  var attributes = {
      alpha: false,
      depth: true,
      stencil: true,
      antialias: false,
      premultipliedAlpha: false,
      preserveDrawingBuffer: false
    };
  p5.Graphics3D = function (elt, pInst, isMainCanvas) {
    p5.Graphics.call(this, elt, pInst, isMainCanvas);
    try {
      this.drawingContext = this.canvas.getContext('webgl', attributes) || this.canvas.getContext('experimental-webgl', attributes);
      if (this.drawingContext === null) {
        throw 'Error creating webgl context';
      } else {
        console.log('p5.Graphics3d: enabled webgl context');
      }
    } catch (er) {
      console.error(er);
    }
    this._pInst._setProperty('_graphics', this);
    this.isP3D = true;
    gl = this.drawingContext;
    gl.clearColor(1, 1, 1, 1);
    gl.clearDepth(1);
    gl.enable(gl.DEPTH_TEST);
    gl.depthFunc(gl.LEQUAL);
    gl.clear(gl.COLOR_BUFFER_BIT | gl.DEPTH_BUFFER_BIT);
    gl.viewport(0, 0, this.width * this._pInst.pixelDensity, this.height * this._pInst.pixelDensity);
    this.initShaders();
    this.uMVMatrix = new p5.Matrix();
    this.uPMatrix = new p5.Matrix();
    this.uNMatrix = new p5.Matrix();
    this._perspective(60 / 180 * Math.PI, this.width / this.height, 0.1, 100);
    return this;
  };
  p5.Graphics3D.prototype = Object.create(p5.Graphics.prototype);
  p5.Graphics3D.prototype.initShaders = function () {
    var _vertShader = gl.createShader(gl.VERTEX_SHADER);
    gl.shaderSource(_vertShader, shaders.testVert);
    gl.compileShader(_vertShader);
    if (!gl.getShaderParameter(_vertShader, gl.COMPILE_STATUS)) {
      alert('Yikes! An error occurred compiling the shaders:' + gl.getShaderInfoLog(_vertShader));
      return null;
    }
    var _fragShader = gl.createShader(gl.FRAGMENT_SHADER);
    gl.shaderSource(_fragShader, shaders.testFrag);
    gl.compileShader(_fragShader);
    if (!gl.getShaderParameter(_fragShader, gl.COMPILE_STATUS)) {
      alert('Darn! An error occurred compiling the shaders:' + gl.getShaderInfoLog(_fragShader));
      return null;
    }
    shaderProgram = gl.createProgram();
    gl.attachShader(shaderProgram, _vertShader);
    gl.attachShader(shaderProgram, _fragShader);
    gl.linkProgram(shaderProgram);
    if (!gl.getProgramParameter(shaderProgram, gl.LINK_STATUS)) {
      alert('Snap! Error linking shader program');
    }
    gl.useProgram(shaderProgram);
    shaderProgram.vertexPositionAttribute = gl.getAttribLocation(shaderProgram, 'position');
    gl.enableVertexAttribArray(shaderProgram.vertexPositionAttribute);
    shaderProgram.vertexNormalAttribute = gl.getAttribLocation(shaderProgram, 'normal');
    gl.enableVertexAttribArray(shaderProgram.vertexNormalAttribute);
    shaderProgram.uPMatrixUniform = gl.getUniformLocation(shaderProgram, 'transformMatrix');
    shaderProgram.uMVMatrixUniform = gl.getUniformLocation(shaderProgram, 'modelviewMatrix');
    shaderProgram.uNMatrixUniform = gl.getUniformLocation(shaderProgram, 'normalMatrix');
    vertexBuffer = gl.createBuffer();
    indexBuffer = gl.createBuffer();
    normalBuffer = gl.createBuffer();
  };
  p5.Graphics3D.prototype.resetMatrix = function () {
    this.uMVMatrix = new p5.Matrix();
  };
  p5.Graphics3D.prototype.background = function () {
    var _col = this._pInst.color.apply(this._pInst, arguments);
    var _r = _col.color_array[0] / 255;
    var _g = _col.color_array[1] / 255;
    var _b = _col.color_array[2] / 255;
    var _a = _col.color_array[3] / 255;
    gl.clearColor(_r, _g, _b, _a);
    gl.clear(gl.COLOR_BUFFER_BIT | gl.DEPTH_BUFFER_BIT);
    this.resetMatrix();
  };
  p5.Graphics3D.prototype._applyDefaults = function () {
    return this;
  };
  p5.Graphics3D.prototype.stroke = function () {
    this._stroke = this._pInst.color.apply(this._pInst, arguments);
  };
  p5.Graphics3D.prototype.drawGeometry = function (obj) {
    var vertices = obj.vertices;
    var vertexNormals = obj.vertexNormals;
    var faces = obj.faces;
    gl.bindBuffer(gl.ARRAY_BUFFER, vertexBuffer);
    gl.bufferData(gl.ARRAY_BUFFER, new Float32Array(vertices), gl.STATIC_DRAW);
    gl.vertexAttribPointer(shaderProgram.vertexPositionAttribute, 3, gl.FLOAT, false, 0, 0);
    gl.bindBuffer(gl.ARRAY_BUFFER, normalBuffer);
    gl.bufferData(gl.ARRAY_BUFFER, new Float32Array(vertexNormals), gl.STATIC_DRAW);
    gl.vertexAttribPointer(shaderProgram.vertexNormalAttribute, 3, gl.FLOAT, false, 0, 0);
    gl.bindBuffer(gl.ELEMENT_ARRAY_BUFFER, indexBuffer);
    gl.bufferData(gl.ELEMENT_ARRAY_BUFFER, new Uint16Array(faces), gl.STATIC_DRAW);
    _setMatrixUniforms();
    gl.drawElements(gl.TRIANGLES, faces.length, gl.UNSIGNED_SHORT, 0);
    return this;
  };
  p5.Graphics3D.prototype.translate = function (x, y, z) {
    x = x / 100;
    y = y / 100;
    z = z / 100;
    this.uMVMatrix.translate([
      x,
      y,
      z
    ]);
    return this;
  };
  p5.Graphics3D.prototype.scale = function (x, y, z) {
    this.uMVMatrix.scale([
      x,
      y,
      z
    ]);
    return this;
  };
  p5.Graphics3D.prototype.rotateX = function (rad) {
    this.uMVMatrix.rotateX(rad);
    return this;
  };
  p5.Graphics3D.prototype.rotateY = function (rad) {
    this.uMVMatrix.rotateY(rad);
    return this;
  };
  p5.Graphics3D.prototype.rotateZ = function (rad) {
    this.uMVMatrix.rotateZ(rad);
    return this;
  };
  p5.Graphics3D.prototype.push = function () {
    uMVMatrixStack.push(this.uMVMatrix.copyMat());
  };
  p5.Graphics3D.prototype.pop = function () {
    if (uMVMatrixStack.length === 0) {
      throw 'Invalid popMatrix!';
    }
    this.uMVMatrix.mat4 = uMVMatrixStack.pop();
  };
  function _setMatrixUniforms() {
    gl.uniformMatrix4fv(shaderProgram.uPMatrixUniform, false, this.uPMatrix);
    gl.uniformMatrix4fv(shaderProgram.uMVMatrixUniform, false, this.uMVMatrix);
    this.uNMatrix = p5.Matrix.identity();
    this.uNMatrix.invert(this.uMVMatrix);
    this.uNMatrix.transpose(this.uNMatrix);
    gl.uniformMatrix4fv(shaderProgram.uNMatrixUniform, false, this.uNMatrix);
  }
  p5.prototype.perspective = function (fovy, aspect, near, far) {
    this._pInst._graphics._perspective(arguments);
  };
  p5.Graphics3D.prototype._perspective = function () {
    var fovy = arguments[0];
    var aspect = arguments[1];
    var near = arguments[2];
    var far = arguments[3];
    var f = 1 / Math.tan(fovy / 2), nf = 1 / (near - far);
    this.uPMatrix.mat4[0] = f / aspect;
    this.uPMatrix.mat4[1] = 0;
    this.uPMatrix.mat4[2] = 0;
    this.uPMatrix.mat4[3] = 0;
    this.uPMatrix.mat4[4] = 0;
    this.uPMatrix.mat4[5] = f;
    this.uPMatrix.mat4[6] = 0;
    this.uPMatrix.mat4[7] = 0;
    this.uPMatrix.mat4[8] = 0;
    this.uPMatrix.mat4[9] = 0;
    this.uPMatrix.mat4[10] = (far + near) * nf;
    this.uPMatrix.mat4[11] = -1;
    this.uPMatrix.mat4[12] = 0;
    this.uPMatrix.mat4[13] = 0;
    this.uPMatrix.mat4[14] = 2 * far * near * nf;
    this.uPMatrix.mat4[15] = 0;
    return this;
  };
  return p5.Graphics3D;
}({}, amdclean['core_core'], amdclean['_3d_shaders'], amdclean['core_p5Graphics'], amdclean['_3d_p5Matrix']);
amdclean['core_rendering'] = function (require, core_core, core_constants, core_p5Graphics2D, _3d_p5Graphics3D) {
  var p5 = core_core;
  var constants = core_constants;
  p5.prototype.createCanvas = function (w, h, renderer) {
    var r = renderer || constants.P2D;
    var isDefault, c;
    if (arguments[3]) {
      isDefault = typeof arguments[3] === 'boolean' ? arguments[3] : false;
    }
    if (r === constants.WEBGL) {
      c = document.getElementById('defaultCanvas');
      if (c) {
        c.parentNode.removeChild(c);
      }
      c = document.createElement('canvas');
      c.id = 'defaultCanvas';
    } else {
      if (isDefault) {
        c = document.createElement('canvas');
        c.id = 'defaultCanvas';
      } else {
        c = this.canvas;
      }
    }
    if (!this._setupDone) {
      c.className += ' p5_hidden';
      c.style.visibility = 'hidden';
    }
    if (this._userNode) {
      this._userNode.appendChild(c);
    } else {
      document.body.appendChild(c);
    }
    if (r === constants.WEBGL) {
      this._setProperty('_graphics', new p5.Graphics3D(c, this, true));
      this._defaultGraphics = this._graphics;
      this._elements.push(this._defaultGraphics);
    } else {
      if (!this._defaultGraphics) {
        this._setProperty('_graphics', new p5.Graphics2D(c, this, true));
        this._defaultGraphics = this._graphics;
        this._elements.push(this._defaultGraphics);
      }
    }
    this._defaultGraphics.resize(w, h);
    this._defaultGraphics._applyDefaults();
    return this._defaultGraphics;
  };
  p5.prototype.resizeCanvas = function (w, h, noRedraw) {
    if (this._graphics) {
      this._graphics.resize(w, h);
      this._graphics._applyDefaults();
      if (!noRedraw) {
        this.redraw();
      }
    }
  };
  p5.prototype.noCanvas = function () {
    if (this.canvas) {
      this.canvas.parentNode.removeChild(this.canvas);
    }
  };
  p5.prototype.createGraphics = function (w, h, renderer) {
    if (renderer === constants.WEBGL) {
      return this._createGraphics3D(w, h);
    } else {
      return this._createGraphics2D(w, h);
    }
  };
  p5.prototype._createGraphics2D = function (w, h) {
    var c = document.createElement('canvas');
    var node = this._userNode || document.body;
    node.appendChild(c);
    var pg = new p5.Graphics2D(c, this, false);
    this._elements.push(pg);
    for (var p in p5.prototype) {
      if (!pg[p]) {
        if (typeof p5.prototype[p] === 'function') {
          pg[p] = p5.prototype[p].bind(pg);
        } else {
          pg[p] = p5.prototype[p];
        }
      }
    }
    pg.resize(w, h);
    pg._applyDefaults();
    return pg;
  };
  p5.prototype._createGraphics3D = function (w, h) {
    var c = document.createElement('canvas');
    var node = this._userNode || document.body;
    node.appendChild(c);
    var pg = new p5.Graphics3D(c, this, false);
    this._elements.push(pg);
    for (var p in p5.prototype) {
      if (!pg.hasOwnProperty(p)) {
        if (typeof p5.prototype[p] === 'function') {
          pg[p] = p5.prototype[p].bind(pg);
        } else {
          pg[p] = p5.prototype[p];
        }
      }
    }
    pg.resize(w, h);
    pg._applyDefaults();
    return pg;
  };
  p5.prototype.blendMode = function (mode) {
    if (mode === constants.BLEND || mode === constants.DARKEST || mode === constants.LIGHTEST || mode === constants.DIFFERENCE || mode === constants.MULTIPLY || mode === constants.EXCLUSION || mode === constants.SCREEN || mode === constants.REPLACE || mode === constants.OVERLAY || mode === constants.HARD_LIGHT || mode === constants.SOFT_LIGHT || mode === constants.DODGE || mode === constants.BURN || mode === constants.ADD || mode === constants.NORMAL) {
      this._graphics.blendMode(mode);
    } else {
      throw new Error('Mode ' + mode + ' not recognized.');
    }
  };
  return p5;
}({}, amdclean['core_core'], amdclean['core_constants'], amdclean['core_p5Graphics2D'], amdclean['_3d_p5Graphics3D']);
amdclean['core_2d_primitives'] = function (require, core_core, core_constants, core_error_helpers) {
  'use strict';
  var p5 = core_core;
  var constants = core_constants;
  var EPSILON = 0.00001;
  p5.prototype._createArc = function (radius, startAngle, endAngle) {
    var twoPI = Math.PI * 2;
    var curves = [];
    var piOverTwo = Math.PI / 2;
    var sgn = startAngle < endAngle ? 1 : -1;
    var a1 = startAngle;
    var totalAngle = Math.min(twoPI, Math.abs(endAngle - startAngle));
    while (totalAngle > EPSILON) {
      var a2 = a1 + sgn * Math.min(totalAngle, piOverTwo);
      curves.push(this._createSmallArc(radius, a1, a2));
      totalAngle -= Math.abs(a2 - a1);
      a1 = a2;
    }
    return curves;
  };
  p5.prototype._createSmallArc = function (r, a1, a2) {
    var a = (a2 - a1) / 2;
    var x4 = r * Math.cos(a);
    var y4 = r * Math.sin(a);
    var x1 = x4;
    var y1 = -y4;
    var k = 0.5522847498;
    var f = k * Math.tan(a);
    var x2 = x1 + f * y4;
    var y2 = y1 + f * x4;
    var x3 = x2;
    var y3 = -y2;
    var ar = a + a1;
    var cos_ar = Math.cos(ar);
    var sin_ar = Math.sin(ar);
    return {
      x1: r * Math.cos(a1),
      y1: r * Math.sin(a1),
      x2: x2 * cos_ar - y2 * sin_ar,
      y2: x2 * sin_ar + y2 * cos_ar,
      x3: x3 * cos_ar - y3 * sin_ar,
      y3: x3 * sin_ar + y3 * cos_ar,
      x4: r * Math.cos(a2),
      y4: r * Math.sin(a2)
    };
  };
  p5.prototype.arc = function (x, y, width, height, start, stop, mode) {
    if (!this._doStroke && !this._doFill) {
      return this;
    }
    if (this._angleMode === constants.DEGREES) {
      start = this.radians(start);
      stop = this.radians(stop);
    }
    var curves = this._createArc(1, start, stop);
    this._graphics.arc(x, y, width, height, start, stop, mode, curves);
    return this;
  };
  p5.prototype.ellipse = function (x, y, w, h) {
    this._validateParameters('ellipse', arguments, [
      'Number',
      'Number',
      'Number',
      'Number'
    ]);
    if (!this._doStroke && !this._doFill) {
      return this;
    }
    w = Math.abs(w);
    h = Math.abs(h);
    this._graphics.ellipse(x, y, w, h);
    return this;
  };
  p5.prototype.line = function () {
    this._validateParameters('line', arguments, [
      [
        'Number',
        'Number',
        'Number',
        'Number'
      ],
      [
        'Number',
        'Number',
        'Number',
        'Number',
        'Number',
        'Number'
      ]
    ]);
    if (!this._doStroke) {
      return this;
    }
    if (this._graphics.isP3D) {
      this._graphics.line(arguments[0], arguments[1], arguments[2], arguments[3], arguments[4], arguments[5]);
    } else {
      this._graphics.line(arguments[0], arguments[1], arguments[2], arguments[3]);
    }
  };
  p5.prototype.point = function (x, y) {
    this._validateParameters('point', arguments, [
      'Number',
      'Number'
    ]);
    if (!this._doStroke) {
      return this;
    }
    this._graphics.point(x, y);
    return this;
  };
  p5.prototype.quad = function (x1, y1, x2, y2, x3, y3, x4, y4) {
    this._validateParameters('quad', arguments, [
      'Number',
      'Number',
      'Number',
      'Number',
      'Number',
      'Number',
      'Number',
      'Number'
    ]);
    if (!this._doStroke && !this._doFill) {
      return this;
    }
    this._graphics.quad(x1, y1, x2, y2, x3, y3, x4, y4);
    return this;
  };
  p5.prototype.rect = function (x, y, w, h, tl, tr, br, bl) {
    this._validateParameters('rect', arguments, [
      [
        'Number',
        'Number',
        'Number',
        'Number'
      ],
      [
        'Number',
        'Number',
        'Number',
        'Number',
        'Number'
      ],
      [
        'Number',
        'Number',
        'Number',
        'Number',
        'Number',
        'Number',
        'Number',
        'Number',
        'Number'
      ]
    ]);
    if (!this._doStroke && !this._doFill) {
      return;
    }
    this._graphics.rect(x, y, w, h, tl, tr, br, bl);
    return this;
  };
  p5.prototype.triangle = function (x1, y1, x2, y2, x3, y3) {
    this._validateParameters('triangle', arguments, [
      'Number',
      'Number',
      'Number',
      'Number',
      'Number',
      'Number'
    ]);
    if (!this._doStroke && !this._doFill) {
      return this;
    }
    this._graphics.triangle(x1, y1, x2, y2, x3, y3);
    return this;
  };
  return p5;
}({}, amdclean['core_core'], amdclean['core_constants'], amdclean['core_error_helpers']);
amdclean['core_attributes'] = function (require, core_core, core_constants) {
  'use strict';
  var p5 = core_core;
  var constants = core_constants;
  p5.prototype._rectMode = constants.CORNER;
  p5.prototype._ellipseMode = constants.CENTER;
  p5.prototype.ellipseMode = function (m) {
    if (m === constants.CORNER || m === constants.CORNERS || m === constants.RADIUS || m === constants.CENTER) {
      this._ellipseMode = m;
    }
    return this;
  };
  p5.prototype.noSmooth = function () {
    this._graphics.noSmooth();
    return this;
  };
  p5.prototype.rectMode = function (m) {
    if (m === constants.CORNER || m === constants.CORNERS || m === constants.RADIUS || m === constants.CENTER) {
      this._rectMode = m;
    }
    return this;
  };
  p5.prototype.smooth = function () {
    this._graphics.smooth();
    return this;
  };
  p5.prototype.strokeCap = function (cap) {
    if (cap === constants.ROUND || cap === constants.SQUARE || cap === constants.PROJECT) {
      this._graphics.strokeCap(cap);
    }
    return this;
  };
  p5.prototype.strokeJoin = function (join) {
    if (join === constants.ROUND || join === constants.BEVEL || join === constants.MITER) {
      this._graphics.strokeJoin(join);
    }
    return this;
  };
  p5.prototype.strokeWeight = function (w) {
    this._graphics.strokeWeight(w);
    return this;
  };
  return p5;
}({}, amdclean['core_core'], amdclean['core_constants']);
amdclean['core_curves'] = function (require, core_core, core_error_helpers) {
  'use strict';
  var p5 = core_core;
  var bezierDetail = 20;
  var curveDetail = 20;
  p5.prototype._curveTightness = 0;
  p5.prototype.bezier = function (x1, y1, x2, y2, x3, y3, x4, y4) {
    this._validateParameters('bezier', arguments, [
      'Number',
      'Number',
      'Number',
      'Number',
      'Number',
      'Number',
      'Number',
      'Number'
    ]);
    if (!this._doStroke) {
      return this;
    }
    this._graphics.bezier(x1, y1, x2, y2, x3, y3, x4, y4);
    return this;
  };
  p5.prototype.bezierDetail = function (d) {
    bezierDetail = d;
    return this;
  };
  p5.prototype.bezierPoint = function (a, b, c, d, t) {
    var adjustedT = 1 - t;
    return Math.pow(adjustedT, 3) * a + 3 * Math.pow(adjustedT, 2) * t * b + 3 * adjustedT * Math.pow(t, 2) * c + Math.pow(t, 3) * d;
  };
  p5.prototype.bezierTangent = function (a, b, c, d, t) {
    var adjustedT = 1 - t;
    return 3 * d * Math.pow(t, 2) - 3 * c * Math.pow(t, 2) + 6 * c * adjustedT * t - 6 * b * adjustedT * t + 3 * b * Math.pow(adjustedT, 2) - 3 * a * Math.pow(adjustedT, 2);
  };
  p5.prototype.curve = function (x1, y1, x2, y2, x3, y3, x4, y4) {
    this._validateParameters('curve', arguments, [
      'Number',
      'Number',
      'Number',
      'Number',
      'Number',
      'Number',
      'Number',
      'Number'
    ]);
    if (!this._doStroke) {
      return;
    }
    this._graphics.curve(x1, y1, x2, y2, x3, y3, x4, y4);
    return this;
  };
  p5.prototype.curveDetail = function (d) {
    curveDetail = d;
    return this;
  };
  p5.prototype.curveTightness = function (t) {
    this._setProperty('_curveTightness', t);
  };
  p5.prototype.curvePoint = function (a, b, c, d, t) {
    var t3 = t * t * t, t2 = t * t, f1 = -0.5 * t3 + t2 - 0.5 * t, f2 = 1.5 * t3 - 2.5 * t2 + 1, f3 = -1.5 * t3 + 2 * t2 + 0.5 * t, f4 = 0.5 * t3 - 0.5 * t2;
    return a * f1 + b * f2 + c * f3 + d * f4;
  };
  p5.prototype.curveTangent = function (a, b, c, d, t) {
    var t2 = t * t, f1 = -3 * t2 / 2 + 2 * t - 0.5, f2 = 9 * t2 / 2 - 5 * t, f3 = -9 * t2 / 2 + 4 * t + 0.5, f4 = 3 * t2 / 2 - t;
    return a * f1 + b * f2 + c * f3 + d * f4;
  };
  return p5;
}({}, amdclean['core_core'], amdclean['core_error_helpers']);
amdclean['core_vertex'] = function (require, core_core, core_constants) {
  'use strict';
  var p5 = core_core;
  var constants = core_constants;
  var shapeKind = null;
  var vertices = [];
  var contourVertices = [];
  var isBezier = false;
  var isCurve = false;
  var isQuadratic = false;
  var isContour = false;
  p5.prototype.beginContour = function () {
    contourVertices = [];
    isContour = true;
    return this;
  };
  p5.prototype.beginShape = function (kind) {
    if (kind === constants.POINTS || kind === constants.LINES || kind === constants.TRIANGLES || kind === constants.TRIANGLE_FAN || kind === constants.TRIANGLE_STRIP || kind === constants.QUADS || kind === constants.QUAD_STRIP) {
      shapeKind = kind;
    } else {
      shapeKind = null;
    }
    vertices = [];
    contourVertices = [];
    return this;
  };
  p5.prototype.bezierVertex = function (x2, y2, x3, y3, x4, y4) {
    if (vertices.length === 0) {
      throw 'vertex() must be used once before calling bezierVertex()';
    } else {
      isBezier = true;
      var vert = [];
      for (var i = 0; i < arguments.length; i++) {
        vert[i] = arguments[i];
      }
      vert.isVert = false;
      if (isContour) {
        contourVertices.push(vert);
      } else {
        vertices.push(vert);
      }
    }
    return this;
  };
  p5.prototype.curveVertex = function (x, y) {
    isCurve = true;
    this.vertex(x, y);
    return this;
  };
  p5.prototype.endContour = function () {
    var vert = contourVertices[0].slice();
    vert.isVert = contourVertices[0].isVert;
    vert.moveTo = false;
    contourVertices.push(vert);
    vertices.push(vertices[0]);
    for (var i = 0; i < contourVertices.length; i++) {
      vertices.push(contourVertices[i]);
    }
    return this;
  };
  p5.prototype.endShape = function (mode) {
    if (vertices.length === 0) {
      return this;
    }
    if (!this._doStroke && !this._doFill) {
      return this;
    }
    var closeShape = mode === constants.CLOSE;
    if (closeShape && !isContour) {
      vertices.push(vertices[0]);
    }
    this._graphics.endShape(mode, vertices, isCurve, isBezier, isQuadratic, isContour, shapeKind);
    isCurve = false;
    isBezier = false;
    isQuadratic = false;
    isContour = false;
    if (closeShape) {
      vertices.pop();
    }
    return this;
  };
  p5.prototype.quadraticVertex = function (cx, cy, x3, y3) {
    if (this._contourInited) {
      var pt = {};
      pt.x = cx;
      pt.y = cy;
      pt.x3 = x3;
      pt.y3 = y3;
      pt.type = constants.QUADRATIC;
      this._contourVertices.push(pt);
      return this;
    }
    if (vertices.length > 0) {
      isQuadratic = true;
      var vert = [];
      for (var i = 0; i < arguments.length; i++) {
        vert[i] = arguments[i];
      }
      vert.isVert = false;
      if (isContour) {
        contourVertices.push(vert);
      } else {
        vertices.push(vert);
      }
    } else {
      throw 'vertex() must be used once before calling quadraticVertex()';
    }
    return this;
  };
  p5.prototype.vertex = function (x, y, moveTo) {
    var vert = [];
    vert.isVert = true;
    vert[0] = x;
    vert[1] = y;
    vert[2] = 0;
    vert[3] = 0;
    vert[4] = 0;
    vert[5] = this._graphics._getFill();
    vert[6] = this._graphics._getStroke();
    if (moveTo) {
      vert.moveTo = moveTo;
    }
    if (isContour) {
      if (contourVertices.length === 0) {
        vert.moveTo = true;
      }
      contourVertices.push(vert);
    } else {
      vertices.push(vert);
    }
    return this;
  };
  return p5;
}({}, amdclean['core_core'], amdclean['core_constants']);
amdclean['core_structure'] = function (require, core_core) {
  'use strict';
  var p5 = core_core;
  p5.prototype.exit = function () {
    throw 'exit() not implemented, see remove()';
  };
  p5.prototype.noLoop = function () {
    this._loop = false;
  };
  p5.prototype.loop = function () {
    this._loop = true;
    this._draw();
  };
  p5.prototype.push = function () {
    this._graphics.push();
    this._styles.push({
      doStroke: this._doStroke,
      doFill: this._doFill,
      tint: this._tint,
      imageMode: this._imageMode,
      rectMode: this._rectMode,
      ellipseMode: this._ellipseMode,
      colorMode: this._colorMode,
      textFont: this.textFont,
      textLeading: this.textLeading,
      textSize: this.textSize,
      textStyle: this.textStyle
    });
  };
  p5.prototype.pop = function () {
    this._graphics.pop();
    var lastS = this._styles.pop();
    this._doStroke = lastS.doStroke;
    this._doFill = lastS.doFill;
    this._tint = lastS.tint;
    this._imageMode = lastS.imageMode;
    this._rectMode = lastS.rectMode;
    this._ellipseMode = lastS.ellipseMode;
    this._colorMode = lastS.colorMode;
    this.textFont = lastS.textFont;
    this.textLeading = lastS.textLeading;
    this.textSize = lastS.textSize;
    this.textStyle = lastS.textStyle;
  };
  p5.prototype.pushStyle = function () {
    throw new Error('pushStyle() not used, see push()');
  };
  p5.prototype.popStyle = function () {
    throw new Error('popStyle() not used, see pop()');
  };
  p5.prototype.redraw = function () {
    var userSetup = this.setup || window.setup;
    var userDraw = this.draw || window.draw;
    if (typeof userDraw === 'function') {
      this.push();
      if (typeof userSetup === 'undefined') {
        this.scale(this.pixelDensity, this.pixelDensity);
      }
      this._registeredMethods.pre.forEach(function (f) {
        f.call(this);
      });
      userDraw();
      this._registeredMethods.post.forEach(function (f) {
        f.call(this);
      });
      this.pop();
    }
  };
  p5.prototype.size = function () {
    throw 'size() not implemented, see createCanvas()';
  };
  return p5;
}({}, amdclean['core_core']);
amdclean['core_transform'] = function (require, core_core, core_constants) {
  'use strict';
  var p5 = core_core;
  var constants = core_constants;
  p5.prototype.applyMatrix = function (n00, n01, n02, n10, n11, n12) {
    this._graphics.applyMatrix(n00, n01, n02, n10, n11, n12);
    return this;
  };
  p5.prototype.popMatrix = function () {
    throw new Error('popMatrix() not used, see pop()');
  };
  p5.prototype.printMatrix = function () {
    throw new Error('printMatrix() not implemented');
  };
  p5.prototype.pushMatrix = function () {
    throw new Error('pushMatrix() not used, see push()');
  };
  p5.prototype.resetMatrix = function () {
    this._graphics.resetMatrix();
    return this;
  };
  p5.prototype.rotate = function (r) {
    if (this._angleMode === constants.DEGREES) {
      r = this.radians(r);
    }
    this._graphics.rotate(r);
    return this;
  };
  p5.prototype.rotateX = function (rad) {
    if (this._graphics.isP3D) {
      this._graphics.rotateX(rad);
    } else {
      throw 'not yet implemented.';
    }
    return this;
  };
  p5.prototype.rotateY = function (rad) {
    if (this._graphics.isP3D) {
      this._graphics.rotateY(rad);
    } else {
      throw 'not yet implemented.';
    }
    return this;
  };
  p5.prototype.rotateZ = function (rad) {
    if (this._graphics.isP3D) {
      this._graphics.rotateZ(rad);
    } else {
      throw 'not supported in p2d. Please use webgl mode';
    }
    return this;
  };
  p5.prototype.scale = function () {
    if (this._graphics.isP3D) {
      this._graphics.scale(arguments[0], arguments[1], arguments[2]);
    } else {
      this._graphics.scale.apply(this._graphics, arguments);
    }
    return this;
  };
  p5.prototype.shearX = function (angle) {
    if (this._angleMode === constants.DEGREES) {
      angle = this.radians(angle);
    }
    this._graphics.shearX(angle);
    return this;
  };
  p5.prototype.shearY = function (angle) {
    if (this._angleMode === constants.DEGREES) {
      angle = this.radians(angle);
    }
    this._graphics.shearY(angle);
    return this;
  };
  p5.prototype.translate = function (x, y, z) {
    if (this._graphics.isP3D) {
      this._graphics.translate(x, y, z);
    } else {
      this._graphics.translate(x, y);
    }
    return this;
  };
  return p5;
}({}, amdclean['core_core'], amdclean['core_constants']);
amdclean['typography_attributes'] = function (require, core_core, core_constants) {
  'use strict';
  var p5 = core_core;
  var constants = core_constants;
  p5.prototype._textSize = 12;
  p5.prototype._textLeading = 15;
  p5.prototype._textFont = 'sans-serif';
  p5.prototype._textStyle = constants.NORMAL;
  p5.prototype._textAscent = null;
  p5.prototype._textDescent = null;
  p5.prototype.textAlign = function (h, v) {
    return this._graphics.textAlign(h, v);
  };
  p5.prototype.textLeading = function (l) {
    if (arguments.length) {
      this._setProperty('_textLeading', l);
      return this;
    }
    return this._textLeading;
  };
  p5.prototype.textSize = function (s) {
    if (arguments.length) {
      this._setProperty('_textSize', s);
      this._setProperty('_textLeading', s * constants._DEFAULT_LEADMULT);
      return this._graphics._applyTextProperties();
    }
    return this._textSize;
  };
  p5.prototype.textStyle = function (s) {
    if (arguments.length) {
      if (s === constants.NORMAL || s === constants.ITALIC || s === constants.BOLD) {
        this._setProperty('_textStyle', s);
      }
      return this._graphics._applyTextProperties();
    }
    return this._textStyle;
  };
  p5.prototype.textWidth = function (s) {
    return this._graphics.textWidth(s);
  };
  p5.prototype.textAscent = function () {
    if (this._textAscent === null) {
      this._updateTextMetrics();
    }
    return this._textAscent;
  };
  p5.prototype.textDescent = function () {
    if (this._textDescent === null) {
      this._updateTextMetrics();
    }
    return this._textDescent;
  };
  p5.prototype._isOpenType = function (f) {
    f = f || this._textFont;
    return typeof f === 'object' && f.font && f.font.supported;
  };
  p5.prototype._updateTextMetrics = function () {
    if (this._isOpenType()) {
      var bounds = this._textFont.textBounds('ABCjgq|', 0, 0);
      this._setProperty('_textAscent', Math.abs(bounds.y));
      this._setProperty('_textDescent', bounds.h - Math.abs(bounds.y));
      return this;
    }
    var text = document.createElement('span');
    text.style.fontFamily = this._textFont;
    text.style.fontSize = this._textSize + 'px';
    text.innerHTML = 'ABCjgq|';
    var block = document.createElement('div');
    block.style.display = 'inline-block';
    block.style.width = '1px';
    block.style.height = '0px';
    var container = document.createElement('div');
    container.appendChild(text);
    container.appendChild(block);
    container.style.height = '0px';
    container.style.overflow = 'hidden';
    document.body.appendChild(container);
    block.style.verticalAlign = 'baseline';
    var blockOffset = this._calculateOffset(block);
    var textOffset = this._calculateOffset(text);
    var ascent = blockOffset[1] - textOffset[1];
    block.style.verticalAlign = 'bottom';
    blockOffset = this._calculateOffset(block);
    textOffset = this._calculateOffset(text);
    var height = blockOffset[1] - textOffset[1];
    var descent = height - ascent;
    document.body.removeChild(container);
    this._setProperty('_textAscent', ascent);
    this._setProperty('_textDescent', descent);
    return this;
  };
  p5.prototype._calculateOffset = function (object) {
    var currentLeft = 0, currentTop = 0;
    if (object.offsetParent) {
      do {
        currentLeft += object.offsetLeft;
        currentTop += object.offsetTop;
      } while (object = object.offsetParent);
    } else {
      currentLeft += object.offsetLeft;
      currentTop += object.offsetTop;
    }
    return [
      currentLeft,
      currentTop
    ];
  };
  return p5;
}({}, amdclean['core_core'], amdclean['core_constants']);
amdclean['typography_loading_displaying'] = function (require, core_core, core_constants, core_error_helpers) {
  'use strict';
  var p5 = core_core;
  var constants = core_constants;
  p5.prototype.text = function (str, x, y, maxWidth, maxHeight) {
    this._validateParameters('text', arguments, [
      [
        'String',
        'Number',
        'Number'
      ],
      [
        'String',
        'Number',
        'Number',
        'Number',
        'Number'
      ]
    ]);
    return !(this._doFill || this._doStroke) ? this : this._graphics.text.apply(this._graphics, arguments);
  };
  p5.prototype.textFont = function (theFont, theSize) {
    if (arguments.length) {
      if (!theFont) {
        throw Error('null font passed to textFont');
      }
      this._setProperty('_textFont', theFont);
      if (theSize) {
        this._setProperty('_textSize', theSize);
        this._setProperty('_textLeading', theSize * constants._DEFAULT_LEADMULT);
      }
      return this._graphics._applyTextProperties();
    }
    return this;
  };
  return p5;
}({}, amdclean['core_core'], amdclean['core_constants'], amdclean['core_error_helpers']);
amdclean['_3d_p5Geometry3D'] = function (require, core_core) {
  'use strict';
  var p5 = core_core;
  p5.Geometry3D = function () {
    this.vertices = [];
    this.vertexNormals = [];
    this.faces = [];
    this.faceNormals = [];
    this.uvs = [];
  };
  p5.Geometry3D.prototype.parametricGeometry = function (func, slices, stacks, offset) {
    var i, j, p;
    var u, v;
    offset = offset || 0;
    var sliceCount = slices + 1;
    for (i = 0; i <= stacks; i++) {
      v = i / stacks;
      for (j = 0; j <= slices; j++) {
        u = j / slices;
        p = func(u, v);
        this.vertices.push(p);
      }
    }
    var a, b, c, d;
    var uva, uvb, uvc, uvd;
    for (i = 0; i < stacks; i++) {
      for (j = 0; j < slices; j++) {
        a = i * sliceCount + j + offset;
        b = i * sliceCount + j + 1 + offset;
        c = (i + 1) * sliceCount + j + 1 + offset;
        d = (i + 1) * sliceCount + j + offset;
        uva = [
          j / slices,
          i / stacks
        ];
        uvb = [
          (j + 1) / slices,
          i / stacks
        ];
        uvc = [
          (j + 1) / slices,
          (i + 1) / stacks
        ];
        uvd = [
          j / slices,
          (i + 1) / stacks
        ];
        this.faces.push([
          a,
          b,
          d
        ]);
        this.uvs.push([
          uva,
          uvb,
          uvd
        ]);
        this.faces.push([
          b,
          c,
          d
        ]);
        this.uvs.push([
          uvb,
          uvc,
          uvd
        ]);
      }
    }
  };
  p5.Geometry3D.prototype.mergeVertices = function () {
    var verticesMap = {};
    var unique = [], changes = [];
    var v, key;
    var precisionPoints = 4;
    var precision = Math.pow(10, precisionPoints);
    var i, face;
    var indices;
    for (i = 0; i < this.vertices.length; i++) {
      v = this.vertices[i];
      key = Math.round(v.x * precision) + '_' + Math.round(v.y * precision) + '_' + Math.round(v.z * precision);
      if (verticesMap[key] === undefined) {
        verticesMap[key] = i;
        unique.push(this.vertices[i]);
        changes[i] = unique.length - 1;
      } else {
        changes[i] = changes[verticesMap[key]];
      }
    }
    var faceIndicesToRemove = [];
    for (i = 0; i < this.faces.length; i++) {
      face = this.faces[i];
      face[0] = changes[face[0]];
      face[1] = changes[face[1]];
      face[2] = changes[face[2]];
      indices = [
        face[0],
        face[1],
        face[2]
      ];
      var dupIndex = -1;
      for (var n = 0; n < 3; n++) {
        if (indices[n] === indices[(n + 1) % 3]) {
          dupIndex = n;
          faceIndicesToRemove.push(i);
          break;
        }
      }
    }
    for (i = faceIndicesToRemove.length - 1; i >= 0; i--) {
      var idx = faceIndicesToRemove[i];
      this.faces.splice(idx, 1);
    }
    var diff = this.vertices.length - unique.length;
    this.vertices = unique;
    return diff;
  };
  p5.Geometry3D.prototype.computeFaceNormals = function (cube) {
    if (!cube) {
      var cb = new p5.Vector();
      var ab = new p5.Vector();
      for (var f = 0; f < this.faces.length; f++) {
        var face = this.faces[f];
        var vA = this.vertices[face[0]];
        var vB = this.vertices[face[1]];
        var vC = this.vertices[face[2]];
        p5.Vector.sub(vC, vB, cb);
        p5.Vector.sub(vA, vB, ab);
        var normal = p5.Vector.cross(ab, cb);
        normal.normalize();
        normal.mult(-1);
        this.faceNormals[f] = normal;
      }
    } else {
      this.faceNormals.push(new p5.Vector(0, 0, 1));
      this.faceNormals.push(new p5.Vector(0, 0, 1));
      this.faceNormals.push(new p5.Vector(0, 0, -1));
      this.faceNormals.push(new p5.Vector(0, 0, -1));
      this.faceNormals.push(new p5.Vector(0, 1, 0));
      this.faceNormals.push(new p5.Vector(0, 1, 0));
      this.faceNormals.push(new p5.Vector(0, -1, 0));
      this.faceNormals.push(new p5.Vector(0, -1, 0));
      this.faceNormals.push(new p5.Vector(1, 0, 0));
      this.faceNormals.push(new p5.Vector(1, 0, 0));
      this.faceNormals.push(new p5.Vector(-1, 0, 0));
      this.faceNormals.push(new p5.Vector(-1, 0, 0));
    }
  };
  p5.Geometry3D.prototype.computeVertexNormals = function () {
    var v, f, face, faceNormal, vertices;
    var vertexNormals = [];
    vertices = new Array(this.vertices.length);
    for (v = 0; v < this.vertices.length; v++) {
      vertices[v] = new p5.Vector();
    }
    for (f = 0; f < this.faces.length; f++) {
      face = this.faces[f];
      faceNormal = this.faceNormals[f];
      vertices[face[0]].add(faceNormal);
      vertices[face[1]].add(faceNormal);
      vertices[face[2]].add(faceNormal);
    }
    for (v = 0; v < this.vertices.length; v++) {
      vertices[v].normalize();
    }
    for (f = 0; f < this.faces.length; f++) {
      face = this.faces[f];
      vertexNormals[f] = [];
      vertexNormals[f][0] = vertices[face[0]].copy();
      vertexNormals[f][1] = vertices[face[1]].copy();
      vertexNormals[f][2] = vertices[face[2]].copy();
    }
    for (f = 0; f < this.faces.length; f++) {
      face = this.faces[f];
      faceNormal = this.faceNormals[f];
      this.vertexNormals[face[0]] = vertexNormals[f][0];
      this.vertexNormals[face[1]] = vertexNormals[f][1];
      this.vertexNormals[face[2]] = vertexNormals[f][2];
    }
  };
  p5.Geometry3D.prototype.generateObj = function (cube) {
    if (!cube) {
      this.mergeVertices();
    }
    this.computeFaceNormals(cube);
    this.computeVertexNormals();
    var obj = {
        vertices: turnVectorArrayIntoNumberArray(this.vertices),
        vertexNormals: turnVectorArrayIntoNumberArray(this.vertexNormals),
        faces: flatten(this.faces)
      };
    return obj;
  };
  function flatten(arr) {
    return arr.reduce(function (a, b) {
      return a.concat(b);
    });
  }
  function turnVectorArrayIntoNumberArray(arr) {
    return flatten(arr.map(function (item) {
      return [
        item.x,
        item.y,
        item.z
      ];
    }));
  }
  return p5.Geometry3D;
}({}, amdclean['core_core']);
amdclean['_3d_3d_primitives'] = function (require, core_core, _3d_p5Geometry3D) {
  'use strict';
  var p5 = core_core;
  p5.prototype.plane = function (width, height, detailX, detailY) {
    var geometry3d = new p5.Geometry3D();
    width = width || 1;
    height = height || 1;
    detailX = detailX || 1;
    detailY = detailY || 1;
    function createPlane(u, v) {
      var x = 2 * width * u - width;
      var y = 2 * height * v - height;
      var z = 0;
      return new p5.Vector(x, y, z);
    }
    geometry3d.parametricGeometry(createPlane, detailX, detailY);
    var obj = geometry3d.generateObj();
    this._graphics.drawGeometry(obj);
  };
  p5.prototype.sphere = function (radius, detailX, detailY) {
    var geometry3d = new p5.Geometry3D();
    radius = radius || 50;
    detailX = detailX || 10;
    detailY = detailY || 6;
    function createSphere(u, v) {
      var theta = 2 * Math.PI * u;
      var phi = Math.PI * v - Math.PI / 2;
      var x = radius * Math.cos(phi) * Math.sin(theta);
      var y = radius * Math.sin(phi);
      var z = radius * Math.cos(phi) * Math.cos(theta);
      return new p5.Vector(x, y, z);
    }
    geometry3d.parametricGeometry(createSphere, detailX, detailY);
    var obj = geometry3d.generateObj();
    this._graphics.drawGeometry(obj);
    return this;
  };
  p5.prototype.cylinder = function (radius, height, detailX, detailY) {
    var geometry3d = new p5.Geometry3D();
    radius = radius || 50;
    height = height || 50;
    detailX = detailX || 10;
    detailY = detailY || 6;
    function createCylinder(u, v) {
      var theta = 2 * Math.PI * u;
      var x = radius * Math.sin(theta);
      var y = 2 * height * v - height;
      var z = radius * Math.cos(theta);
      return new p5.Vector(x, y, z);
    }
    geometry3d.parametricGeometry(createCylinder, detailX, detailY);
    var obj = geometry3d.generateObj();
    this._graphics.drawGeometry(obj);
    return this;
  };
  p5.prototype.cone = function (radius, height, detailX, detailY) {
    var geometry3d = new p5.Geometry3D();
    radius = radius || 50;
    height = height || 50;
    detailX = detailX || 10;
    detailY = detailY || 6;
    function createCone(u, v) {
      var theta = 2 * Math.PI * u;
      var x = radius * (1 - v) * Math.sin(theta);
      var y = 2 * height * v - height;
      var z = radius * (1 - v) * Math.cos(theta);
      return new p5.Vector(x, y, z);
    }
    geometry3d.parametricGeometry(createCone, detailX, detailY);
    var obj = geometry3d.generateObj();
    this._graphics.drawGeometry(obj);
    return this;
  };
  p5.prototype.torus = function (radius, tube, detailX, detailY) {
    var geometry3d = new p5.Geometry3D();
    radius = radius || 50;
    tube = tube || 20;
    detailX = detailX || 10;
    detailY = detailY || 6;
    function createTorus(u, v) {
      var theta = 2 * Math.PI * u;
      var phi = 2 * Math.PI * v;
      var x = (radius + tube * Math.cos(phi)) * Math.cos(theta);
      var y = (radius + tube * Math.cos(phi)) * Math.sin(theta);
      var z = tube * Math.sin(phi);
      return new p5.Vector(x, y, z);
    }
    geometry3d.parametricGeometry(createTorus, detailX, detailY);
    var obj = geometry3d.generateObj();
    this._graphics.drawGeometry(obj);
    return this;
  };
  p5.prototype.cube = function (width, height, depth, detailX, detailY) {
    var geometry3d = new p5.Geometry3D();
    width = width || 1;
    height = height || 1;
    depth = depth || 1;
    detailX = detailX || 1;
    detailY = detailY || 1;
    function createPlane1(u, v) {
      var x = 2 * width * u - width;
      var y = 2 * height * v - height;
      var z = depth;
      return new p5.Vector(x, y, z);
    }
    function createPlane2(u, v) {
      var x = 2 * width * u - width;
      var y = 2 * height * v - height;
      var z = -depth;
      return new p5.Vector(x, y, z);
    }
    function createPlane3(u, v) {
      var x = 2 * width * u - width;
      var y = height;
      var z = 2 * depth * v - depth;
      return new p5.Vector(x, y, z);
    }
    function createPlane4(u, v) {
      var x = 2 * width * u - width;
      var y = -height;
      var z = 2 * depth * v - depth;
      return new p5.Vector(x, y, z);
    }
    function createPlane5(u, v) {
      var x = width;
      var y = 2 * height * u - height;
      var z = 2 * depth * v - depth;
      return new p5.Vector(x, y, z);
    }
    function createPlane6(u, v) {
      var x = -width;
      var y = 2 * height * u - height;
      var z = 2 * depth * v - depth;
      return new p5.Vector(x, y, z);
    }
    geometry3d.parametricGeometry(createPlane1, detailX, detailY, geometry3d.vertices.length);
    geometry3d.parametricGeometry(createPlane2, detailX, detailY, geometry3d.vertices.length);
    geometry3d.parametricGeometry(createPlane3, detailX, detailY, geometry3d.vertices.length);
    geometry3d.parametricGeometry(createPlane4, detailX, detailY, geometry3d.vertices.length);
    geometry3d.parametricGeometry(createPlane5, detailX, detailY, geometry3d.vertices.length);
    geometry3d.parametricGeometry(createPlane6, detailX, detailY, geometry3d.vertices.length);
    var obj = geometry3d.generateObj(true);
    this._graphics.drawGeometry(obj);
  };
  return p5;
}({}, amdclean['core_core'], amdclean['_3d_p5Geometry3D']);
amdclean['app'] = function (require, core_core, color_p5Color, core_p5Element, typography_p5Font, core_p5Graphics2D, image_p5Image, math_p5Vector, io_p5TableRow, io_p5Table, color_creating_reading, color_setting, core_constants, utilities_conversion, utilities_array_functions, utilities_string_functions, core_environment, image_image, image_loading_displaying, image_pixels, io_files, events_keyboard, events_acceleration, events_mouse, utilities_time_date, events_touch, math_math, math_calculation, math_random, math_noise, math_trigonometry, core_rendering, core_2d_primitives, core_attributes, core_curves, core_vertex, core_structure, core_transform, typography_attributes, typography_loading_displaying, _3d_p5Graphics3D, _3d_p5Geometry3D, _3d_3d_primitives, _3d_shaders, _3d_p5Matrix) {
  'use strict';
  var p5 = core_core;
  var _globalInit = function () {
    if (!window.PHANTOMJS && !window.mocha) {
      if (window.setup && typeof window.setup === 'function' || window.draw && typeof window.draw === 'function') {
        new p5();
      }
    }
  };
  if (document.readyState === 'complete') {
    _globalInit();
  } else {
    window.addEventListener('load', _globalInit, false);
  }
  return p5;
}({}, amdclean['core_core'], amdclean['color_p5Color'], amdclean['core_p5Element'], amdclean['typography_p5Font'], amdclean['core_p5Graphics2D'], amdclean['image_p5Image'], amdclean['math_p5Vector'], amdclean['io_p5TableRow'], amdclean['io_p5Table'], amdclean['color_creating_reading'], amdclean['color_setting'], amdclean['core_constants'], amdclean['utilities_conversion'], amdclean['utilities_array_functions'], amdclean['utilities_string_functions'], amdclean['core_environment'], amdclean['image_image'], amdclean['image_loading_displaying'], amdclean['image_pixels'], amdclean['io_files'], amdclean['events_keyboard'], amdclean['events_acceleration'], amdclean['events_mouse'], amdclean['utilities_time_date'], amdclean['events_touch'], amdclean['math_math'], amdclean['math_calculation'], amdclean['math_random'], amdclean['math_noise'], amdclean['math_trigonometry'], amdclean['core_rendering'], amdclean['core_2d_primitives'], amdclean['core_attributes'], amdclean['core_curves'], amdclean['core_vertex'], amdclean['core_structure'], amdclean['core_transform'], amdclean['typography_attributes'], amdclean['typography_loading_displaying'], amdclean['_3d_p5Graphics3D'], amdclean['_3d_p5Geometry3D'], amdclean['_3d_3d_primitives'], amdclean['_3d_shaders'], amdclean['_3d_p5Matrix']);
return amdclean['app'];
}));(function(f){if(typeof exports==="object"&&typeof module!=="undefined"){module.exports=f()}else if(typeof define==="function"&&define.amd){define([],f)}else{var g;if(typeof window!=="undefined"){g=window}else if(typeof global!=="undefined"){g=global}else if(typeof self!=="undefined"){g=self}else{g=this}g.opentype = f()}})(function(){var define,module,exports;return (function e(t,n,r){function s(o,u){if(!n[o]){if(!t[o]){var a=typeof require=="function"&&require;if(!u&&a)return a(o,!0);if(i)return i(o,!0);var f=new Error("Cannot find module '"+o+"'");throw f.code="MODULE_NOT_FOUND",f}var l=n[o]={exports:{}};t[o][0].call(l.exports,function(e){var n=t[o][1][e];return s(n?n:e)},l,l.exports,e,t,n,r)}return n[o].exports}var i=typeof require=="function"&&require;for(var o=0;o<r.length;o++)s(r[o]);return s})({1:[function(require,module,exports){
"use strict";exports.argument=function(r,t){if(!r)throw new Error(t)},exports.assert=exports.argument;


},{}],2:[function(require,module,exports){
"use strict";function line(e,i,n,o,t){e.beginPath(),e.moveTo(i,n),e.lineTo(o,t),e.stroke()}exports.line=line;


},{}],3:[function(require,module,exports){
"use strict";function DefaultEncoding(e){this.font=e}function CmapEncoding(e){this.cmap=e}function CffEncoding(e,l){this.encoding=e,this.charset=l}function GlyphNames(e){var l;switch(e.version){case 1:this.names=exports.standardNames.slice();break;case 2:for(this.names=new Array(e.numberOfGlyphs),l=0;l<e.numberOfGlyphs;l++)this.names[l]=e.glyphNameIndex[l]<exports.standardNames.length?exports.standardNames[e.glyphNameIndex[l]]:e.names[e.glyphNameIndex[l]-exports.standardNames.length];break;case 2.5:for(this.names=new Array(e.numberOfGlyphs),l=0;l<e.numberOfGlyphs;l++)this.names[l]=exports.standardNames[l+e.glyphNameIndex[l]];break;case 3:this.names=[]}}function addGlyphNames(e){for(var l,r=e.tables.cmap.glyphIndexMap,a=Object.keys(r),s=0;s<a.length;s+=1){var i=a[s],o=r[i];l=e.glyphs[o],l.addUnicode(parseInt(i))}for(s=0;s<e.glyphs.length;s+=1)l=e.glyphs[s],l.name=e.cffEncoding?e.cffEncoding.charset[s]:e.glyphNames.glyphIndexToName(s)}var cffStandardStrings=[".notdef","space","exclam","quotedbl","numbersign","dollar","percent","ampersand","quoteright","parenleft","parenright","asterisk","plus","comma","hyphen","period","slash","zero","one","two","three","four","five","six","seven","eight","nine","colon","semicolon","less","equal","greater","question","at","A","B","C","D","E","F","G","H","I","J","K","L","M","N","O","P","Q","R","S","T","U","V","W","X","Y","Z","bracketleft","backslash","bracketright","asciicircum","underscore","quoteleft","a","b","c","d","e","f","g","h","i","j","k","l","m","n","o","p","q","r","s","t","u","v","w","x","y","z","braceleft","bar","braceright","asciitilde","exclamdown","cent","sterling","fraction","yen","florin","section","currency","quotesingle","quotedblleft","guillemotleft","guilsinglleft","guilsinglright","fi","fl","endash","dagger","daggerdbl","periodcentered","paragraph","bullet","quotesinglbase","quotedblbase","quotedblright","guillemotright","ellipsis","perthousand","questiondown","grave","acute","circumflex","tilde","macron","breve","dotaccent","dieresis","ring","cedilla","hungarumlaut","ogonek","caron","emdash","AE","ordfeminine","Lslash","Oslash","OE","ordmasculine","ae","dotlessi","lslash","oslash","oe","germandbls","onesuperior","logicalnot","mu","trademark","Eth","onehalf","plusminus","Thorn","onequarter","divide","brokenbar","degree","thorn","threequarters","twosuperior","registered","minus","eth","multiply","threesuperior","copyright","Aacute","Acircumflex","Adieresis","Agrave","Aring","Atilde","Ccedilla","Eacute","Ecircumflex","Edieresis","Egrave","Iacute","Icircumflex","Idieresis","Igrave","Ntilde","Oacute","Ocircumflex","Odieresis","Ograve","Otilde","Scaron","Uacute","Ucircumflex","Udieresis","Ugrave","Yacute","Ydieresis","Zcaron","aacute","acircumflex","adieresis","agrave","aring","atilde","ccedilla","eacute","ecircumflex","edieresis","egrave","iacute","icircumflex","idieresis","igrave","ntilde","oacute","ocircumflex","odieresis","ograve","otilde","scaron","uacute","ucircumflex","udieresis","ugrave","yacute","ydieresis","zcaron","exclamsmall","Hungarumlautsmall","dollaroldstyle","dollarsuperior","ampersandsmall","Acutesmall","parenleftsuperior","parenrightsuperior","266 ff","onedotenleader","zerooldstyle","oneoldstyle","twooldstyle","threeoldstyle","fouroldstyle","fiveoldstyle","sixoldstyle","sevenoldstyle","eightoldstyle","nineoldstyle","commasuperior","threequartersemdash","periodsuperior","questionsmall","asuperior","bsuperior","centsuperior","dsuperior","esuperior","isuperior","lsuperior","msuperior","nsuperior","osuperior","rsuperior","ssuperior","tsuperior","ff","ffi","ffl","parenleftinferior","parenrightinferior","Circumflexsmall","hyphensuperior","Gravesmall","Asmall","Bsmall","Csmall","Dsmall","Esmall","Fsmall","Gsmall","Hsmall","Ismall","Jsmall","Ksmall","Lsmall","Msmall","Nsmall","Osmall","Psmall","Qsmall","Rsmall","Ssmall","Tsmall","Usmall","Vsmall","Wsmall","Xsmall","Ysmall","Zsmall","colonmonetary","onefitted","rupiah","Tildesmall","exclamdownsmall","centoldstyle","Lslashsmall","Scaronsmall","Zcaronsmall","Dieresissmall","Brevesmall","Caronsmall","Dotaccentsmall","Macronsmall","figuredash","hypheninferior","Ogoneksmall","Ringsmall","Cedillasmall","questiondownsmall","oneeighth","threeeighths","fiveeighths","seveneighths","onethird","twothirds","zerosuperior","foursuperior","fivesuperior","sixsuperior","sevensuperior","eightsuperior","ninesuperior","zeroinferior","oneinferior","twoinferior","threeinferior","fourinferior","fiveinferior","sixinferior","seveninferior","eightinferior","nineinferior","centinferior","dollarinferior","periodinferior","commainferior","Agravesmall","Aacutesmall","Acircumflexsmall","Atildesmall","Adieresissmall","Aringsmall","AEsmall","Ccedillasmall","Egravesmall","Eacutesmall","Ecircumflexsmall","Edieresissmall","Igravesmall","Iacutesmall","Icircumflexsmall","Idieresissmall","Ethsmall","Ntildesmall","Ogravesmall","Oacutesmall","Ocircumflexsmall","Otildesmall","Odieresissmall","OEsmall","Oslashsmall","Ugravesmall","Uacutesmall","Ucircumflexsmall","Udieresissmall","Yacutesmall","Thornsmall","Ydieresissmall","001.000","001.001","001.002","001.003","Black","Bold","Book","Light","Medium","Regular","Roman","Semibold"],cffStandardEncoding=["","","","","","","","","","","","","","","","","","","","","","","","","","","","","","","","","space","exclam","quotedbl","numbersign","dollar","percent","ampersand","quoteright","parenleft","parenright","asterisk","plus","comma","hyphen","period","slash","zero","one","two","three","four","five","six","seven","eight","nine","colon","semicolon","less","equal","greater","question","at","A","B","C","D","E","F","G","H","I","J","K","L","M","N","O","P","Q","R","S","T","U","V","W","X","Y","Z","bracketleft","backslash","bracketright","asciicircum","underscore","quoteleft","a","b","c","d","e","f","g","h","i","j","k","l","m","n","o","p","q","r","s","t","u","v","w","x","y","z","braceleft","bar","braceright","asciitilde","","","","","","","","","","","","","","","","","","","","","","","","","","","","","","","","","","","exclamdown","cent","sterling","fraction","yen","florin","section","currency","quotesingle","quotedblleft","guillemotleft","guilsinglleft","guilsinglright","fi","fl","","endash","dagger","daggerdbl","periodcentered","","paragraph","bullet","quotesinglbase","quotedblbase","quotedblright","guillemotright","ellipsis","perthousand","","questiondown","","grave","acute","circumflex","tilde","macron","breve","dotaccent","dieresis","","ring","cedilla","","hungarumlaut","ogonek","caron","emdash","","","","","","","","","","","","","","","","","AE","","ordfeminine","","","","","Lslash","Oslash","OE","ordmasculine","","","","","","ae","","","","dotlessi","","","lslash","oslash","oe","germandbls"],cffExpertEncoding=["","","","","","","","","","","","","","","","","","","","","","","","","","","","","","","","","space","exclamsmall","Hungarumlautsmall","","dollaroldstyle","dollarsuperior","ampersandsmall","Acutesmall","parenleftsuperior","parenrightsuperior","twodotenleader","onedotenleader","comma","hyphen","period","fraction","zerooldstyle","oneoldstyle","twooldstyle","threeoldstyle","fouroldstyle","fiveoldstyle","sixoldstyle","sevenoldstyle","eightoldstyle","nineoldstyle","colon","semicolon","commasuperior","threequartersemdash","periodsuperior","questionsmall","","asuperior","bsuperior","centsuperior","dsuperior","esuperior","","","isuperior","","","lsuperior","msuperior","nsuperior","osuperior","","","rsuperior","ssuperior","tsuperior","","ff","fi","fl","ffi","ffl","parenleftinferior","","parenrightinferior","Circumflexsmall","hyphensuperior","Gravesmall","Asmall","Bsmall","Csmall","Dsmall","Esmall","Fsmall","Gsmall","Hsmall","Ismall","Jsmall","Ksmall","Lsmall","Msmall","Nsmall","Osmall","Psmall","Qsmall","Rsmall","Ssmall","Tsmall","Usmall","Vsmall","Wsmall","Xsmall","Ysmall","Zsmall","colonmonetary","onefitted","rupiah","Tildesmall","","","","","","","","","","","","","","","","","","","","","","","","","","","","","","","","","","","exclamdownsmall","centoldstyle","Lslashsmall","","","Scaronsmall","Zcaronsmall","Dieresissmall","Brevesmall","Caronsmall","","Dotaccentsmall","","","Macronsmall","","","figuredash","hypheninferior","","","Ogoneksmall","Ringsmall","Cedillasmall","","","","onequarter","onehalf","threequarters","questiondownsmall","oneeighth","threeeighths","fiveeighths","seveneighths","onethird","twothirds","","","zerosuperior","onesuperior","twosuperior","threesuperior","foursuperior","fivesuperior","sixsuperior","sevensuperior","eightsuperior","ninesuperior","zeroinferior","oneinferior","twoinferior","threeinferior","fourinferior","fiveinferior","sixinferior","seveninferior","eightinferior","nineinferior","centinferior","dollarinferior","periodinferior","commainferior","Agravesmall","Aacutesmall","Acircumflexsmall","Atildesmall","Adieresissmall","Aringsmall","AEsmall","Ccedillasmall","Egravesmall","Eacutesmall","Ecircumflexsmall","Edieresissmall","Igravesmall","Iacutesmall","Icircumflexsmall","Idieresissmall","Ethsmall","Ntildesmall","Ogravesmall","Oacutesmall","Ocircumflexsmall","Otildesmall","Odieresissmall","OEsmall","Oslashsmall","Ugravesmall","Uacutesmall","Ucircumflexsmall","Udieresissmall","Yacutesmall","Thornsmall","Ydieresissmall"],standardNames=[".notdef",".null","nonmarkingreturn","space","exclam","quotedbl","numbersign","dollar","percent","ampersand","quotesingle","parenleft","parenright","asterisk","plus","comma","hyphen","period","slash","zero","one","two","three","four","five","six","seven","eight","nine","colon","semicolon","less","equal","greater","question","at","A","B","C","D","E","F","G","H","I","J","K","L","M","N","O","P","Q","R","S","T","U","V","W","X","Y","Z","bracketleft","backslash","bracketright","asciicircum","underscore","grave","a","b","c","d","e","f","g","h","i","j","k","l","m","n","o","p","q","r","s","t","u","v","w","x","y","z","braceleft","bar","braceright","asciitilde","Adieresis","Aring","Ccedilla","Eacute","Ntilde","Odieresis","Udieresis","aacute","agrave","acircumflex","adieresis","atilde","aring","ccedilla","eacute","egrave","ecircumflex","edieresis","iacute","igrave","icircumflex","idieresis","ntilde","oacute","ograve","ocircumflex","odieresis","otilde","uacute","ugrave","ucircumflex","udieresis","dagger","degree","cent","sterling","section","bullet","paragraph","germandbls","registered","copyright","trademark","acute","dieresis","notequal","AE","Oslash","infinity","plusminus","lessequal","greaterequal","yen","mu","partialdiff","summation","product","pi","integral","ordfeminine","ordmasculine","Omega","ae","oslash","questiondown","exclamdown","logicalnot","radical","florin","approxequal","Delta","guillemotleft","guillemotright","ellipsis","nonbreakingspace","Agrave","Atilde","Otilde","OE","oe","endash","emdash","quotedblleft","quotedblright","quoteleft","quoteright","divide","lozenge","ydieresis","Ydieresis","fraction","currency","guilsinglleft","guilsinglright","fi","fl","daggerdbl","periodcentered","quotesinglbase","quotedblbase","perthousand","Acircumflex","Ecircumflex","Aacute","Edieresis","Egrave","Iacute","Icircumflex","Idieresis","Igrave","Oacute","Ocircumflex","apple","Ograve","Uacute","Ucircumflex","Ugrave","dotlessi","circumflex","tilde","macron","breve","dotaccent","ring","cedilla","hungarumlaut","ogonek","caron","Lslash","lslash","Scaron","scaron","Zcaron","zcaron","brokenbar","Eth","eth","Yacute","yacute","Thorn","thorn","minus","multiply","onesuperior","twosuperior","threesuperior","onehalf","onequarter","threequarters","franc","Gbreve","gbreve","Idotaccent","Scedilla","scedilla","Cacute","cacute","Ccaron","ccaron","dcroat"];DefaultEncoding.prototype.charToGlyphIndex=function(e){var l=e.charCodeAt(0),r=this.font.glyphs;if(!r)return null;for(var a=0;a<r.length;a+=1)for(var s=r[a],i=0;i<s.unicodes.length;i+=1)if(s.unicodes[i]===l)return a},CmapEncoding.prototype.charToGlyphIndex=function(e){return this.cmap.glyphIndexMap[e.charCodeAt(0)]||0},CffEncoding.prototype.charToGlyphIndex=function(e){var l=e.charCodeAt(0),r=this.encoding[l];return this.charset.indexOf(r)},GlyphNames.prototype.nameToGlyphIndex=function(e){return this.names.indexOf(e)},GlyphNames.prototype.glyphIndexToName=function(e){return this.names[e]},exports.cffStandardStrings=cffStandardStrings,exports.cffStandardEncoding=cffStandardEncoding,exports.cffExpertEncoding=cffExpertEncoding,exports.standardNames=standardNames,exports.DefaultEncoding=DefaultEncoding,exports.CmapEncoding=CmapEncoding,exports.CffEncoding=CffEncoding,exports.GlyphNames=GlyphNames,exports.addGlyphNames=addGlyphNames;


},{}],4:[function(require,module,exports){
"use strict";function Font(t){t=t||{},this.familyName=t.familyName||" ",this.styleName=t.styleName||" ",this.designer=t.designer||" ",this.designerURL=t.designerURL||" ",this.manufacturer=t.manufacturer||" ",this.manufacturerURL=t.manufacturerURL||" ",this.license=t.license||" ",this.licenseURL=t.licenseURL||" ",this.version=t.version||"Version 0.1",this.description=t.description||" ",this.copyright=t.copyright||" ",this.trademark=t.trademark||" ",this.unitsPerEm=t.unitsPerEm||1e3,this.ascender=t.ascender,this.descender=t.descender,this.supported=!0,this.glyphs=t.glyphs||[],this.encoding=new encoding.DefaultEncoding(this),this.tables={}}var path=require("./path"),sfnt=require("./tables/sfnt"),encoding=require("./encoding");Font.prototype.hasChar=function(t){return null!==this.encoding.charToGlyphIndex(t)},Font.prototype.charToGlyphIndex=function(t){return this.encoding.charToGlyphIndex(t)},Font.prototype.charToGlyph=function(t){var e=this.charToGlyphIndex(t),n=this.glyphs[e];return n||(n=this.glyphs[0]),n},Font.prototype.stringToGlyphs=function(t){for(var e=[],n=0;n<t.length;n+=1){var i=t[n];e.push(this.charToGlyph(i))}return e},Font.prototype.nameToGlyphIndex=function(t){return this.glyphNames.nameToGlyphIndex(t)},Font.prototype.nameToGlyph=function(t){var e=this.nametoGlyphIndex(t),n=this.glyphs[e];return n||(n=this.glyphs[0]),n},Font.prototype.glyphIndexToName=function(t){return this.glyphNames.glyphIndexToName?this.glyphNames.glyphIndexToName(t):""},Font.prototype.getKerningValue=function(t,e){t=t.index||t,e=e.index||e;var n=this.getGposKerningValue;return n?n(t,e):this.kerningPairs[t+","+e]||0},Font.prototype.forEachGlyph=function(t,e,n,i,o,r){if(this.supported){e=void 0!==e?e:0,n=void 0!==n?n:0,i=void 0!==i?i:72,o=o||{};for(var s=void 0===o.kerning?!0:o.kerning,h=1/this.unitsPerEm*i,a=this.stringToGlyphs(t),p=0;p<a.length;p+=1){var c=a[p];if(r(c,e,n,i,o),c.advanceWidth&&(e+=c.advanceWidth*h),s&&p<a.length-1){var u=this.getKerningValue(c,a[p+1]);e+=u*h}}}},Font.prototype.getPath=function(t,e,n,i,o){var r=new path.Path;return this.forEachGlyph(t,e,n,i,o,function(t,e,n,i){var o=t.getPath(e,n,i);r.extend(o)}),r},Font.prototype.draw=function(t,e,n,i,o,r){this.getPath(e,n,i,o,r).draw(t)},Font.prototype.drawPoints=function(t,e,n,i,o,r){this.forEachGlyph(e,n,i,o,r,function(e,n,i,o){e.drawPoints(t,n,i,o)})},Font.prototype.drawMetrics=function(t,e,n,i,o,r){this.forEachGlyph(e,n,i,o,r,function(e,n,i,o){e.drawMetrics(t,n,i,o)})},Font.prototype.validate=function(){function t(t,e){t||n.push(e)}function e(e){t(i[e]&&i[e].trim().length>0,"No "+e+" specified.")}var n=[],i=this;e("familyName"),e("weightName"),e("manufacturer"),e("copyright"),e("version"),t(this.unitsPerEm>0,"No unitsPerEm specified.")},Font.prototype.toTables=function(){return sfnt.fontToTable(this)},Font.prototype.toBuffer=function(){for(var t=this.toTables(),e=t.encode(),n=new ArrayBuffer(e.length),i=new Uint8Array(n),o=0;o<e.length;o++)i[o]=e[o];return n},Font.prototype.download=function(){var t=this.familyName.replace(/\s/g,"")+"-"+this.styleName+".otf",e=this.toBuffer();window.requestFileSystem=window.requestFileSystem||window.webkitRequestFileSystem,window.requestFileSystem(window.TEMPORARY,e.byteLength,function(n){n.root.getFile(t,{create:!0},function(t){t.createWriter(function(n){var i=new DataView(e),o=new Blob([i],{type:"font/opentype"});n.write(o),n.addEventListener("writeend",function(){location.href=t.toURL()},!1)})})},function(t){throw t})},exports.Font=Font;


},{"./encoding":3,"./path":8,"./tables/sfnt":23}],5:[function(require,module,exports){
"use strict";function Glyph(t){this.font=t.font||null,this.index=t.index||0,this.name=t.name||null,this.unicode=t.unicode||void 0,this.unicodes=t.unicodes||void 0!==t.unicode?[t.unicode]:[],this.xMin=t.xMin||0,this.yMin=t.yMin||0,this.xMax=t.xMax||0,this.yMax=t.yMax||0,this.advanceWidth=t.advanceWidth||0,this.path=t.path||null}var check=require("./check"),draw=require("./draw"),path=require("./path");Glyph.prototype.addUnicode=function(t){0===this.unicodes.length&&(this.unicode=t),this.unicodes.push(t)},Glyph.prototype.getPath=function(t,i,e){t=void 0!==t?t:0,i=void 0!==i?i:0,e=void 0!==e?e:72;for(var n=1/this.font.unitsPerEm*e,h=new path.Path,a=this.path.commands,o=0;o<a.length;o+=1){var r=a[o];"M"===r.type?h.moveTo(t+r.x*n,i+-r.y*n):"L"===r.type?h.lineTo(t+r.x*n,i+-r.y*n):"Q"===r.type?h.quadraticCurveTo(t+r.x1*n,i+-r.y1*n,t+r.x*n,i+-r.y*n):"C"===r.type?h.curveTo(t+r.x1*n,i+-r.y1*n,t+r.x2*n,i+-r.y2*n,t+r.x*n,i+-r.y*n):"Z"===r.type&&h.closePath()}return h},Glyph.prototype.getContours=function(){if(void 0===this.points)return[];for(var t=[],i=[],e=0;e<this.points.length;e+=1){var n=this.points[e];i.push(n),n.lastPointOfContour&&(t.push(i),i=[])}return check.argument(0===i.length,"There are still points left in the current contour."),t},Glyph.prototype.getMetrics=function(){for(var t=this.path.commands,i=[],e=[],n=0;n<t.length;n+=1){var h=t[n];"Z"!==h.type&&(i.push(h.x),e.push(h.y)),("Q"===h.type||"C"===h.type)&&(i.push(h.x1),e.push(h.y1)),"C"===h.type&&(i.push(h.x2),e.push(h.y2))}var a={xMin:Math.min.apply(null,i),yMin:Math.min.apply(null,e),xMax:Math.max.apply(null,i),yMax:Math.max.apply(null,e),leftSideBearing:0};return a.rightSideBearing=this.advanceWidth-a.leftSideBearing-(a.xMax-a.xMin),a},Glyph.prototype.draw=function(t,i,e,n){this.getPath(i,e,n).draw(t)},Glyph.prototype.drawPoints=function(t,i,e,n){function h(i,e,n,h){var a=2*Math.PI;t.beginPath();for(var o=0;o<i.length;o+=1)t.moveTo(e+i[o].x*h,n+i[o].y*h),t.arc(e+i[o].x*h,n+i[o].y*h,2,0,a,!1);t.closePath(),t.fill()}i=void 0!==i?i:0,e=void 0!==e?e:0,n=void 0!==n?n:24;for(var a=1/this.font.unitsPerEm*n,o=[],r=[],s=this.path,l=0;l<s.commands.length;l+=1){var p=s.commands[l];void 0!==p.x&&o.push({x:p.x,y:-p.y}),void 0!==p.x1&&r.push({x:p.x1,y:-p.y1}),void 0!==p.x2&&r.push({x:p.x2,y:-p.y2})}t.fillStyle="blue",h(o,i,e,a),t.fillStyle="red",h(r,i,e,a)},Glyph.prototype.drawMetrics=function(t,i,e,n){var h;i=void 0!==i?i:0,e=void 0!==e?e:0,n=void 0!==n?n:24,h=1/this.font.unitsPerEm*n,t.lineWidth=1,t.strokeStyle="black",draw.line(t,i,-1e4,i,1e4),draw.line(t,-1e4,e,1e4,e),t.strokeStyle="blue",draw.line(t,i+this.xMin*h,-1e4,i+this.xMin*h,1e4),draw.line(t,i+this.xMax*h,-1e4,i+this.xMax*h,1e4),draw.line(t,-1e4,e+-this.yMin*h,1e4,e+-this.yMin*h),draw.line(t,-1e4,e+-this.yMax*h,1e4,e+-this.yMax*h),t.strokeStyle="green",draw.line(t,i+this.advanceWidth*h,-1e4,i+this.advanceWidth*h,1e4)},exports.Glyph=Glyph;


},{"./check":1,"./draw":2,"./path":8}],6:[function(require,module,exports){
"use strict";function toArrayBuffer(e){for(var a=new ArrayBuffer(e.length),r=new Uint8Array(a),s=0;s<e.length;s+=1)r[s]=e[s];return a}function loadFromFile(e,a){var r=require("fs");r.readFile(e,function(e,r){return e?a(e.message):void a(null,toArrayBuffer(r))})}function loadFromUrl(e,a){var r=new XMLHttpRequest;r.open("get",e,!0),r.responseType="arraybuffer",r.onload=function(){return 200!==r.status?a("Font could not be loaded: "+r.statusText):a(null,r.response)},r.send()}function parseBuffer(e){var a,r,s,t,n,o,p,l=new _font.Font,i=new DataView(e,0),u=parse.getFixed(i,0);if(1===u)l.outlinesFormat="truetype";else{if(u=parse.getTag(i,0),"OTTO"!==u)throw new Error("Unsupported OpenType version "+u);l.outlinesFormat="cff"}for(var c=parse.getUShort(i,4),f=12,h=0;c>h;h+=1){var d=parse.getTag(i,f),m=parse.getULong(i,f+8);switch(d){case"cmap":l.tables.cmap=cmap.parse(i,m),l.encoding=new encoding.CmapEncoding(l.tables.cmap),l.encoding||(l.supported=!1);break;case"head":l.tables.head=head.parse(i,m),l.unitsPerEm=l.tables.head.unitsPerEm,a=l.tables.head.indexToLocFormat;break;case"hhea":l.tables.hhea=hhea.parse(i,m),l.ascender=l.tables.hhea.ascender,l.descender=l.tables.hhea.descender,l.numberOfHMetrics=l.tables.hhea.numberOfHMetrics;break;case"hmtx":r=m;break;case"maxp":l.tables.maxp=maxp.parse(i,m),l.numGlyphs=l.tables.maxp.numGlyphs;break;case"name":l.tables.name=_name.parse(i,m),l.familyName=l.tables.name.fontFamily,l.styleName=l.tables.name.fontSubfamily;break;case"OS/2":l.tables.os2=os2.parse(i,m);break;case"post":l.tables.post=post.parse(i,m),l.glyphNames=new encoding.GlyphNames(l.tables.post);break;case"glyf":s=m;break;case"loca":t=m;break;case"CFF ":n=m;break;case"kern":o=m;break;case"GPOS":p=m}f+=16}if(s&&t){var b=0===a,g=loca.parse(i,t,l.numGlyphs,b);l.glyphs=glyf.parse(i,s,g,l),hmtx.parse(i,r,l.numberOfHMetrics,l.numGlyphs,l.glyphs),encoding.addGlyphNames(l)}else n?(cff.parse(i,n,l),encoding.addGlyphNames(l)):l.supported=!1;return l.supported&&(l.kerningPairs=o?kern.parse(i,o):{},p&&gpos.parse(i,p,l)),l}function load(e,a){var r="undefined"==typeof window,s=r?loadFromFile:loadFromUrl;s(e,function(e,r){if(e)return a(e);var s=parseBuffer(r);return s.supported?a(null,s):a("Font is not supported (is this a Postscript font?)")})}var encoding=require("./encoding"),_font=require("./font"),glyph=require("./glyph"),parse=require("./parse"),path=require("./path"),cmap=require("./tables/cmap"),cff=require("./tables/cff"),glyf=require("./tables/glyf"),gpos=require("./tables/gpos"),head=require("./tables/head"),hhea=require("./tables/hhea"),hmtx=require("./tables/hmtx"),kern=require("./tables/kern"),loca=require("./tables/loca"),maxp=require("./tables/maxp"),_name=require("./tables/name"),os2=require("./tables/os2"),post=require("./tables/post");exports._parse=parse,exports.Font=_font.Font,exports.Glyph=glyph.Glyph,exports.Path=path.Path,exports.parse=parseBuffer,exports.load=load;
},{"./encoding":3,"./font":4,"./glyph":5,"./parse":7,"./path":8,"./tables/cff":10,"./tables/cmap":11,"./tables/glyf":12,"./tables/gpos":13,"./tables/head":14,"./tables/hhea":15,"./tables/hmtx":16,"./tables/kern":17,"./tables/loca":18,"./tables/maxp":19,"./tables/name":20,"./tables/os2":21,"./tables/post":22,"fs":undefined}],7:[function(require,module,exports){
"use strict";function Parser(t,e){this.data=t,this.offset=e,this.relativeOffset=0}exports.getByte=function(t,e){return t.getUint8(e)},exports.getCard8=exports.getByte,exports.getUShort=function(t,e){return t.getUint16(e,!1)},exports.getCard16=exports.getUShort,exports.getShort=function(t,e){return t.getInt16(e,!1)},exports.getULong=function(t,e){return t.getUint32(e,!1)},exports.getFixed=function(t,e){var r=t.getInt16(e,!1),s=t.getUint16(e+2,!1);return r+s/65535},exports.getTag=function(t,e){for(var r="",s=e;e+4>s;s+=1)r+=String.fromCharCode(t.getInt8(s));return r},exports.getOffset=function(t,e,r){for(var s=0,o=0;r>o;o+=1)s<<=8,s+=t.getUint8(e+o);return s},exports.getBytes=function(t,e,r){for(var s=[],o=e;r>o;o+=1)s.push(t.getUint8(o));return s},exports.bytesToString=function(t){for(var e="",r=0;r<t.length;r+=1)e+=String.fromCharCode(t[r]);return e};var typeOffsets={"byte":1,uShort:2,"short":2,uLong:4,fixed:4,longDateTime:8,tag:4};Parser.prototype.parseByte=function(){var t=this.data.getUint8(this.offset+this.relativeOffset);return this.relativeOffset+=1,t},Parser.prototype.parseChar=function(){var t=this.data.getInt8(this.offset+this.relativeOffset);return this.relativeOffset+=1,t},Parser.prototype.parseCard8=Parser.prototype.parseByte,Parser.prototype.parseUShort=function(){var t=this.data.getUint16(this.offset+this.relativeOffset);return this.relativeOffset+=2,t},Parser.prototype.parseCard16=Parser.prototype.parseUShort,Parser.prototype.parseSID=Parser.prototype.parseUShort,Parser.prototype.parseOffset16=Parser.prototype.parseUShort,Parser.prototype.parseShort=function(){var t=this.data.getInt16(this.offset+this.relativeOffset);return this.relativeOffset+=2,t},Parser.prototype.parseF2Dot14=function(){var t=this.data.getInt16(this.offset+this.relativeOffset)/16384;return this.relativeOffset+=2,t},Parser.prototype.parseULong=function(){var t=exports.getULong(this.data,this.offset+this.relativeOffset);return this.relativeOffset+=4,t},Parser.prototype.parseFixed=function(){var t=exports.getFixed(this.data,this.offset+this.relativeOffset);return this.relativeOffset+=4,t},Parser.prototype.parseOffset16List=Parser.prototype.parseUShortList=function(t){for(var e=new Array(t),r=this.data,s=this.offset+this.relativeOffset,o=0;t>o;o++)e[o]=exports.getUShort(r,s),s+=2;return this.relativeOffset+=2*t,e},Parser.prototype.parseString=function(t){var e=this.data,r=this.offset+this.relativeOffset,s="";this.relativeOffset+=t;for(var o=0;t>o;o++)s+=String.fromCharCode(e.getUint8(r+o));return s},Parser.prototype.parseTag=function(){return this.parseString(4)},Parser.prototype.parseLongDateTime=function(){var t=exports.getULong(this.data,this.offset+this.relativeOffset+4);return this.relativeOffset+=8,t},Parser.prototype.parseFixed=function(){var t=exports.getULong(this.data,this.offset+this.relativeOffset);return this.relativeOffset+=4,t/65536},Parser.prototype.parseVersion=function(){var t=exports.getUShort(this.data,this.offset+this.relativeOffset),e=exports.getUShort(this.data,this.offset+this.relativeOffset+2);return this.relativeOffset+=4,t+e/4096/10},Parser.prototype.skip=function(t,e){void 0===e&&(e=1),this.relativeOffset+=typeOffsets[t]*e},exports.Parser=Parser;


},{}],8:[function(require,module,exports){
"use strict";function Path(){this.commands=[],this.fill="black",this.stroke=null,this.strokeWidth=1}Path.prototype.moveTo=function(t,o){this.commands.push({type:"M",x:t,y:o})},Path.prototype.lineTo=function(t,o){this.commands.push({type:"L",x:t,y:o})},Path.prototype.curveTo=Path.prototype.bezierCurveTo=function(t,o,e,i,s,h){this.commands.push({type:"C",x1:t,y1:o,x2:e,y2:i,x:s,y:h})},Path.prototype.quadTo=Path.prototype.quadraticCurveTo=function(t,o,e,i){this.commands.push({type:"Q",x1:t,y1:o,x:e,y:i})},Path.prototype.close=Path.prototype.closePath=function(){this.commands.push({type:"Z"})},Path.prototype.extend=function(t){t.commands&&(t=t.commands),Array.prototype.push.apply(this.commands,t)},Path.prototype.draw=function(t){t.beginPath();for(var o=0;o<this.commands.length;o+=1){var e=this.commands[o];"M"===e.type?t.moveTo(e.x,e.y):"L"===e.type?t.lineTo(e.x,e.y):"C"===e.type?t.bezierCurveTo(e.x1,e.y1,e.x2,e.y2,e.x,e.y):"Q"===e.type?t.quadraticCurveTo(e.x1,e.y1,e.x,e.y):"Z"===e.type&&t.closePath()}this.fill&&(t.fillStyle=this.fill,t.fill()),this.stroke&&(t.strokeStyle=this.stroke,t.lineWidth=this.strokeWidth,t.stroke())},Path.prototype.toPathData=function(t){function o(o){return Math.round(o)===o?""+Math.round(o):o.toFixed(t)}function e(){for(var t="",e=0;e<arguments.length;e+=1){var i=arguments[e];i>=0&&e>0&&(t+=" "),t+=o(i)}return t}t=void 0!==t?t:2;for(var i="",s=0;s<this.commands.length;s+=1){var h=this.commands[s];"M"===h.type?i+="M"+e(h.x,h.y):"L"===h.type?i+="L"+e(h.x,h.y):"C"===h.type?i+="C"+e(h.x1,h.y1,h.x2,h.y2,h.x,h.y):"Q"===h.type?i+="Q"+e(h.x1,h.y1,h.x,h.y):"Z"===h.type&&(i+="Z")}return i},Path.prototype.toSVG=function(t){var o='<path d="';return o+=this.toPathData(t),o+='"',this.fill&"black"!==this.fill&&(o+=null===this.fill?' fill="none"':' fill="'+this.fill+'"'),this.stroke&&(o+=' stroke="'+this.stroke+'" stroke-width="'+this.strokeWidth+'"'),o+="/>"},exports.Path=Path;


},{}],9:[function(require,module,exports){
"use strict";function Table(e,t,i){var s;for(s=0;s<t.length;s+=1){var r=t[s];this[r.name]=r.value}if(this.tableName=e,this.fields=t,i){var f=Object.keys(i);for(s=0;s<f.length;s+=1){var n=f[s],o=i[n];void 0!==this[n]&&(this[n]=o)}}}var check=require("./check"),encode=require("./types").encode,sizeOf=require("./types").sizeOf;Table.prototype.sizeOf=function(){for(var e=0,t=0;t<this.fields.length;t+=1){var i=this.fields[t],s=this[i.name];if(void 0===s&&(s=i.value),"function"==typeof s.sizeOf)e+=s.sizeOf();else{var r=sizeOf[i.type];check.assert("function"==typeof r,"Could not find sizeOf function for field"+i.name),e+=r(s)}}return e},Table.prototype.encode=function(){return encode.TABLE(this)},exports.Table=Table;


},{"./check":1,"./types":24}],10:[function(require,module,exports){
"use strict";function equals(e,t){if(e===t)return!0;if(Array.isArray(e)&&Array.isArray(t)){if(e.length!==t.length)return!1;for(var a=0;a<e.length;a+=1)if(!equals(e[a],t[a]))return!1;return!0}return!1}function parseCFFIndex(e,t,a){var r,n,s,i=[],h=[],o=parse.getCard16(e,t);if(0!==o){var f=parse.getByte(e,t+2);n=t+(o+1)*f+2;var p=t+3;for(r=0;o+1>r;r+=1)i.push(parse.getOffset(e,p,f)),p+=f;s=n+i[o]}else s=t+2;for(r=0;r<i.length-1;r+=1){var u=parse.getBytes(e,n+i[r],n+i[r+1]);a&&(u=a(u)),h.push(u)}return{objects:h,startOffset:t,endOffset:s}}function parseFloatOperand(e){for(var t="",a=15,r=["0","1","2","3","4","5","6","7","8","9",".","E","E-",null,"-"];;){var n=e.parseByte(),s=n>>4,i=15&n;if(s===a)break;if(t+=r[s],i===a)break;t+=r[i]}return parseFloat(t)}function parseOperand(e,t){var a,r,n,s;if(28===t)return a=e.parseByte(),r=e.parseByte(),a<<8|r;if(29===t)return a=e.parseByte(),r=e.parseByte(),n=e.parseByte(),s=e.parseByte(),a<<24|r<<16|n<<8|s;if(30===t)return parseFloatOperand(e);if(t>=32&&246>=t)return t-139;if(t>=247&&250>=t)return a=e.parseByte(),256*(t-247)+a+108;if(t>=251&&254>=t)return a=e.parseByte(),256*-(t-251)-a-108;throw new Error("Invalid b0 "+t)}function entriesToObject(e){for(var t={},a=0;a<e.length;a+=1){var r,n=e[a][0],s=e[a][1];if(r=1===s.length?s[0]:s,t.hasOwnProperty(n))throw new Error("Object "+t+" already has key "+n);t[n]=r}return t}function parseCFFDict(e,t,a){t=void 0!==t?t:0;var r=new parse.Parser(e,t),n=[],s=[];for(a=void 0!==a?a:e.length;r.relativeOffset<a;){var i=r.parseByte();21>=i?(12===i&&(i=1200+r.parseByte()),n.push([i,s]),s=[]):s.push(parseOperand(r,i))}return entriesToObject(n)}function getCFFString(e,t){return t=390>=t?encoding.cffStandardStrings[t]:e[t-391]}function interpretDict(e,t,a){for(var r={},n=0;n<t.length;n+=1){var s=t[n],i=e[s.op];void 0===i&&(i=void 0!==s.value?s.value:null),"SID"===s.type&&(i=getCFFString(a,i)),r[s.name]=i}return r}function parseCFFHeader(e,t){var a={};return a.formatMajor=parse.getCard8(e,t),a.formatMinor=parse.getCard8(e,t+1),a.size=parse.getCard8(e,t+2),a.offsetSize=parse.getCard8(e,t+3),a.startOffset=t,a.endOffset=t+4,a}function parseCFFTopDict(e,t){var a=parseCFFDict(e,0,e.byteLength);return interpretDict(a,TOP_DICT_META,t)}function parseCFFPrivateDict(e,t,a,r){var n=parseCFFDict(e,t,a);return interpretDict(n,PRIVATE_DICT_META,r)}function parseCFFCharset(e,t,a,r){var n,s,i,h=new parse.Parser(e,t);a-=1;var o=[".notdef"],f=h.parseCard8();if(0===f)for(n=0;a>n;n+=1)s=h.parseSID(),o.push(getCFFString(r,s));else if(1===f)for(;o.length<=a;)for(s=h.parseSID(),i=h.parseCard8(),n=0;i>=n;n+=1)o.push(getCFFString(r,s)),s+=1;else{if(2!==f)throw new Error("Unknown charset format "+f);for(;o.length<=a;)for(s=h.parseSID(),i=h.parseCard16(),n=0;i>=n;n+=1)o.push(getCFFString(r,s)),s+=1}return o}function parseCFFEncoding(e,t,a){var r,n,s={},i=new parse.Parser(e,t),h=i.parseCard8();if(0===h){var o=i.parseCard8();for(r=0;o>r;r+=1)n=i.parseCard8(),s[n]=r}else{if(1!==h)throw new Error("Unknown encoding format "+h);var f=i.parseCard8();for(n=1,r=0;f>r;r+=1)for(var p=i.parseCard8(),u=i.parseCard8(),l=p;p+u>=l;l+=1)s[l]=n,n+=1}return new encoding.CffEncoding(s,a)}function parseCFFCharstring(e,t,a){function r(e,t){v&&p.closePath(),p.moveTo(e,t),v=!0}function n(){var e;e=u.length%2!==0,e&&!c&&(d=u.shift()+t.nominalWidthX),l+=u.length>>1,u.length=0,c=!0}function s(e){for(var y,b,T,C,I,F,D,x,k,S,E,B,w=0;w<e.length;){var M=e[w];switch(w+=1,M){case 1:n();break;case 3:n();break;case 4:u.length>1&&!c&&(d=u.shift()+t.nominalWidthX,c=!0),m+=u.pop(),r(g,m);break;case 5:for(;u.length>0;)g+=u.shift(),m+=u.shift(),p.lineTo(g,m);break;case 6:for(;u.length>0&&(g+=u.shift(),p.lineTo(g,m),0!==u.length);)m+=u.shift(),p.lineTo(g,m);break;case 7:for(;u.length>0&&(m+=u.shift(),p.lineTo(g,m),0!==u.length);)g+=u.shift(),p.lineTo(g,m);break;case 8:for(;u.length>0;)i=g+u.shift(),h=m+u.shift(),o=i+u.shift(),f=h+u.shift(),g=o+u.shift(),m=f+u.shift(),p.curveTo(i,h,o,f,g,m);break;case 10:I=u.pop()+t.subrsBias,F=t.subrs[I],F&&s(F);break;case 11:return;case 12:switch(M=e[w],w+=1,M){case 35:i=g+u.shift(),h=m+u.shift(),o=i+u.shift(),f=h+u.shift(),D=o+u.shift(),x=f+u.shift(),k=D+u.shift(),S=x+u.shift(),E=k+u.shift(),B=S+u.shift(),g=E+u.shift(),m=B+u.shift(),u.shift(),p.curveTo(i,h,o,f,D,x),p.curveTo(k,S,E,B,g,m);break;case 34:i=g+u.shift(),h=m,o=i+u.shift(),f=h+u.shift(),D=o+u.shift(),x=f,k=D+u.shift(),S=f,E=k+u.shift(),B=m,g=E+u.shift(),p.curveTo(i,h,o,f,D,x),p.curveTo(k,S,E,B,g,m);break;case 36:i=g+u.shift(),h=m+u.shift(),o=i+u.shift(),f=h+u.shift(),D=o+u.shift(),x=f,k=D+u.shift(),S=f,E=k+u.shift(),B=S+u.shift(),g=E+u.shift(),p.curveTo(i,h,o,f,D,x),p.curveTo(k,S,E,B,g,m);break;case 37:i=g+u.shift(),h=m+u.shift(),o=i+u.shift(),f=h+u.shift(),D=o+u.shift(),x=f+u.shift(),k=D+u.shift(),S=x+u.shift(),E=k+u.shift(),B=S+u.shift(),Math.abs(E-g)>Math.abs(B-m)?g=E+u.shift():m=B+u.shift(),p.curveTo(i,h,o,f,D,x),p.curveTo(k,S,E,B,g,m);break;default:console.log("Glyph "+a+": unknown operator 1200"+M),u.length=0}break;case 14:u.length>0&&!c&&(d=u.shift()+t.nominalWidthX,c=!0),v&&(p.closePath(),v=!1);break;case 18:n();break;case 19:case 20:n(),w+=l+7>>3;break;case 21:u.length>2&&!c&&(d=u.shift()+t.nominalWidthX,c=!0),m+=u.pop(),g+=u.pop(),r(g,m);break;case 22:u.length>1&&!c&&(d=u.shift()+t.nominalWidthX,c=!0),g+=u.pop(),r(g,m);break;case 23:n();break;case 24:for(;u.length>2;)i=g+u.shift(),h=m+u.shift(),o=i+u.shift(),f=h+u.shift(),g=o+u.shift(),m=f+u.shift(),p.curveTo(i,h,o,f,g,m);g+=u.shift(),m+=u.shift(),p.lineTo(g,m);break;case 25:for(;u.length>6;)g+=u.shift(),m+=u.shift(),p.lineTo(g,m);i=g+u.shift(),h=m+u.shift(),o=i+u.shift(),f=h+u.shift(),g=o+u.shift(),m=f+u.shift(),p.curveTo(i,h,o,f,g,m);break;case 26:for(u.length%2&&(g+=u.shift());u.length>0;)i=g,h=m+u.shift(),o=i+u.shift(),f=h+u.shift(),g=o,m=f+u.shift(),p.curveTo(i,h,o,f,g,m);break;case 27:for(u.length%2&&(m+=u.shift());u.length>0;)i=g+u.shift(),h=m,o=i+u.shift(),f=h+u.shift(),g=o+u.shift(),m=f,p.curveTo(i,h,o,f,g,m);break;case 28:y=e[w],b=e[w+1],u.push((y<<24|b<<16)>>16),w+=2;break;case 29:I=u.pop()+t.gsubrsBias,F=t.gsubrs[I],F&&s(F);break;case 30:for(;u.length>0&&(i=g,h=m+u.shift(),o=i+u.shift(),f=h+u.shift(),g=o+u.shift(),m=f+(1===u.length?u.shift():0),p.curveTo(i,h,o,f,g,m),0!==u.length);)i=g+u.shift(),h=m,o=i+u.shift(),f=h+u.shift(),m=f+u.shift(),g=o+(1===u.length?u.shift():0),p.curveTo(i,h,o,f,g,m);break;case 31:for(;u.length>0&&(i=g+u.shift(),h=m,o=i+u.shift(),f=h+u.shift(),m=f+u.shift(),g=o+(1===u.length?u.shift():0),p.curveTo(i,h,o,f,g,m),0!==u.length);)i=g,h=m+u.shift(),o=i+u.shift(),f=h+u.shift(),g=o+u.shift(),m=f+(1===u.length?u.shift():0),p.curveTo(i,h,o,f,g,m);break;default:32>M?console.log("Glyph "+a+": unknown operator "+M):247>M?u.push(M-139):251>M?(y=e[w],w+=1,u.push(256*(M-247)+y+108)):255>M?(y=e[w],w+=1,u.push(256*-(M-251)-y-108)):(y=e[w],b=e[w+1],T=e[w+2],C=e[w+3],w+=4,u.push((y<<24|b<<16|T<<8|C)/65536))}}}var i,h,o,f,p=new path.Path,u=[],l=0,c=!1,d=t.defaultWidthX,v=!1,g=0,m=0;s(e);var y=new _glyph.Glyph({font:t,index:a});return y.path=p,y.advanceWidth=d,y}function calcCFFSubroutineBias(e){var t;return t=e.length<1240?107:e.length<33900?1131:32768}function parseCFFTable(e,t,a){a.tables.cff={};var r=parseCFFHeader(e,t),n=parseCFFIndex(e,r.endOffset,parse.bytesToString),s=parseCFFIndex(e,n.endOffset),i=parseCFFIndex(e,s.endOffset,parse.bytesToString),h=parseCFFIndex(e,i.endOffset);a.gsubrs=h.objects,a.gsubrsBias=calcCFFSubroutineBias(a.gsubrs);var o=new DataView(new Uint8Array(s.objects[0]).buffer),f=parseCFFTopDict(o,i.objects);a.tables.cff.topDict=f;var p=t+f["private"][1],u=parseCFFPrivateDict(e,p,f["private"][0],i.objects);if(a.defaultWidthX=u.defaultWidthX,a.nominalWidthX=u.nominalWidthX,0!==u.subrs){var l=p+u.subrs,c=parseCFFIndex(e,l);a.subrs=c.objects,a.subrsBias=calcCFFSubroutineBias(a.subrs)}else a.subrs=[],a.subrsBias=0;var d=parseCFFIndex(e,t+f.charStrings);a.nGlyphs=d.objects.length;var v=parseCFFCharset(e,t+f.charset,a.nGlyphs,i.objects);a.cffEncoding=0===f.encoding?new encoding.CffEncoding(encoding.cffStandardEncoding,v):1===f.encoding?new encoding.CffEncoding(encoding.cffExpertEncoding,v):parseCFFEncoding(e,t+f.encoding,v),a.encoding=a.encoding||a.cffEncoding,a.glyphs=[];for(var g=0;g<a.nGlyphs;g+=1){var m=d.objects[g];a.glyphs.push(parseCFFCharstring(m,a,g))}}function encodeString(e,t){var a,r=encoding.cffStandardStrings.indexOf(e);return r>=0&&(a=r),r=t.indexOf(e),r>=0?a=r+encoding.cffStandardStrings.length:(a=encoding.cffStandardStrings.length+t.length,t.push(e)),a}function makeHeader(){return new table.Table("Header",[{name:"major",type:"Card8",value:1},{name:"minor",type:"Card8",value:0},{name:"hdrSize",type:"Card8",value:4},{name:"major",type:"Card8",value:1}])}function makeNameIndex(e){var t=new table.Table("Name INDEX",[{name:"names",type:"INDEX",value:[]}]);t.names=[];for(var a=0;a<e.length;a+=1)t.names.push({name:"name_"+a,type:"NAME",value:e[a]});return t}function makeDict(e,t,a){for(var r={},n=0;n<e.length;n+=1){var s=e[n],i=t[s.name];void 0===i||equals(i,s.value)||("SID"===s.type&&(i=encodeString(i,a)),r[s.op]={name:s.name,type:s.type,value:i})}return r}function makeTopDict(e,t){var a=new table.Table("Top DICT",[{name:"dict",type:"DICT",value:{}}]);return a.dict=makeDict(TOP_DICT_META,e,t),a}function makeTopDictIndex(e){var t=new table.Table("Top DICT INDEX",[{name:"topDicts",type:"INDEX",value:[]}]);return t.topDicts=[{name:"topDict_0",type:"TABLE",value:e}],t}function makeStringIndex(e){var t=new table.Table("String INDEX",[{name:"strings",type:"INDEX",value:[]}]);t.strings=[];for(var a=0;a<e.length;a+=1)t.strings.push({name:"string_"+a,type:"STRING",value:e[a]});return t}function makeGlobalSubrIndex(){return new table.Table("Global Subr INDEX",[{name:"subrs",type:"INDEX",value:[]}])}function makeCharsets(e,t){for(var a=new table.Table("Charsets",[{name:"format",type:"Card8",value:0}]),r=0;r<e.length;r+=1){var n=e[r],s=encodeString(n,t);a.fields.push({name:"glyph_"+r,type:"SID",value:s})}return a}function glyphToOps(e){var t=[],a=e.path;t.push({name:"width",type:"NUMBER",value:e.advanceWidth});for(var r=0,n=0,s=0;s<a.commands.length;s+=1){var i,h,o=a.commands[s];if("Q"===o.type){var f=1/3,p=2/3;o={type:"C",x:o.x,y:o.y,x1:f*r+p*o.x1,y1:f*n+p*o.y1,x2:f*o.x+p*o.x1,y2:f*o.y+p*o.y1}}if("M"===o.type)i=Math.round(o.x-r),h=Math.round(o.y-n),t.push({name:"dx",type:"NUMBER",value:i}),t.push({name:"dy",type:"NUMBER",value:h}),t.push({name:"rmoveto",type:"OP",value:21}),r=Math.round(o.x),n=Math.round(o.y);else if("L"===o.type)i=Math.round(o.x-r),h=Math.round(o.y-n),t.push({name:"dx",type:"NUMBER",value:i}),t.push({name:"dy",type:"NUMBER",value:h}),t.push({name:"rlineto",type:"OP",value:5}),r=Math.round(o.x),n=Math.round(o.y);else if("C"===o.type){var u=Math.round(o.x1-r),l=Math.round(o.y1-n),c=Math.round(o.x2-o.x1),d=Math.round(o.y2-o.y1);i=Math.round(o.x-o.x2),h=Math.round(o.y-o.y2),t.push({name:"dx1",type:"NUMBER",value:u}),t.push({name:"dy1",type:"NUMBER",value:l}),t.push({name:"dx2",type:"NUMBER",value:c}),t.push({name:"dy2",type:"NUMBER",value:d}),t.push({name:"dx",type:"NUMBER",value:i}),t.push({name:"dy",type:"NUMBER",value:h}),t.push({name:"rrcurveto",type:"OP",value:8}),r=Math.round(o.x),n=Math.round(o.y)}}return t.push({name:"endchar",type:"OP",value:14}),t}function makeCharStringsIndex(e){for(var t=new table.Table("CharStrings INDEX",[{name:"charStrings",type:"INDEX",value:[]}]),a=0;a<e.length;a+=1){var r=e[a],n=glyphToOps(r);t.charStrings.push({name:r.name,type:"CHARSTRING",value:n})}return t}function makePrivateDict(e,t){var a=new table.Table("Private DICT",[{name:"dict",type:"DICT",value:{}}]);return a.dict=makeDict(PRIVATE_DICT_META,e,t),a}function makePrivateDictIndex(e){var t=new table.Table("Private DICT INDEX",[{name:"privateDicts",type:"INDEX",value:[]}]);return t.privateDicts=[{name:"privateDict_0",type:"TABLE",value:e}],t}function makeCFFTable(e,t){for(var a=new table.Table("CFF ",[{name:"header",type:"TABLE"},{name:"nameIndex",type:"TABLE"},{name:"topDictIndex",type:"TABLE"},{name:"stringIndex",type:"TABLE"},{name:"globalSubrIndex",type:"TABLE"},{name:"charsets",type:"TABLE"},{name:"charStringsIndex",type:"TABLE"},{name:"privateDictIndex",type:"TABLE"}]),r={version:t.version,fullName:t.fullName,familyName:t.familyName,weight:t.weightName,charset:999,encoding:0,charStrings:999,"private":[0,999]},n={},s=[],i=1;i<e.length;i+=1)s.push(e[i].name);var h=[];a.header=makeHeader(),a.nameIndex=makeNameIndex([t.postScriptName]);var o=makeTopDict(r,h);a.topDictIndex=makeTopDictIndex(o),a.globalSubrIndex=makeGlobalSubrIndex(),a.charsets=makeCharsets(s,h),a.charStringsIndex=makeCharStringsIndex(e);var f=makePrivateDict(n,h);a.privateDictIndex=makePrivateDictIndex(f),a.stringIndex=makeStringIndex(h);var p=a.header.sizeOf()+a.nameIndex.sizeOf()+a.topDictIndex.sizeOf()+a.stringIndex.sizeOf()+a.globalSubrIndex.sizeOf();return r.charset=p,r.encoding=0,r.charStrings=r.charset+a.charsets.sizeOf(),r.private[1]=r.charStrings+a.charStringsIndex.sizeOf(),o=makeTopDict(r,h),a.topDictIndex=makeTopDictIndex(o),a}var encoding=require("../encoding"),_glyph=require("../glyph"),parse=require("../parse"),path=require("../path"),table=require("../table"),TOP_DICT_META=[{name:"version",op:0,type:"SID"},{name:"notice",op:1,type:"SID"},{name:"copyright",op:1200,type:"SID"},{name:"fullName",op:2,type:"SID"},{name:"familyName",op:3,type:"SID"},{name:"weight",op:4,type:"SID"},{name:"isFixedPitch",op:1201,type:"number",value:0},{name:"italicAngle",op:1202,type:"number",value:0},{name:"underlinePosition",op:1203,type:"number",value:-100},{name:"underlineThickness",op:1204,type:"number",value:50},{name:"paintType",op:1205,type:"number",value:0},{name:"charstringType",op:1206,type:"number",value:2},{name:"fontMatrix",op:1207,type:["real","real","real","real","real","real"],value:[.001,0,0,.001,0,0]},{name:"uniqueId",op:13,type:"number"},{name:"fontBBox",op:5,type:["number","number","number","number"],value:[0,0,0,0]},{name:"strokeWidth",op:1208,type:"number",value:0},{name:"xuid",op:14,type:[],value:null},{name:"charset",op:15,type:"offset",value:0},{name:"encoding",op:16,type:"offset",value:0},{name:"charStrings",op:17,type:"offset",value:0},{name:"private",op:18,type:["number","offset"],value:[0,0]}],PRIVATE_DICT_META=[{name:"subrs",op:19,type:"offset",value:0},{name:"defaultWidthX",op:20,type:"number",value:0},{name:"nominalWidthX",op:21,type:"number",value:0}];exports.parse=parseCFFTable,exports.make=makeCFFTable;


},{"../encoding":3,"../glyph":5,"../parse":7,"../path":8,"../table":9}],11:[function(require,module,exports){
"use strict";function parseCmapTable(e,a){var t,r={};r.version=parse.getUShort(e,a),check.argument(0===r.version,"cmap table version should be 0."),r.numTables=parse.getUShort(e,a+2);var n=-1;for(t=0;t<r.numTables;t+=1){var s=parse.getUShort(e,a+4+8*t),l=parse.getUShort(e,a+4+8*t+2);if(3===s&&(1===l||0===l)){n=parse.getULong(e,a+4+8*t+4);break}}if(-1===n)return null;var o=new parse.Parser(e,a+n);r.format=o.parseUShort(),check.argument(4===r.format,"Only format 4 cmap tables are supported."),r.length=o.parseUShort(),r.language=o.parseUShort();var p;r.segCount=p=o.parseUShort()>>1,o.skip("uShort",3),r.glyphIndexMap={};var g=new parse.Parser(e,a+n+14),m=new parse.Parser(e,a+n+16+2*p),u=new parse.Parser(e,a+n+16+4*p),h=new parse.Parser(e,a+n+16+6*p),c=a+n+16+8*p;for(t=0;p-1>t;t+=1)for(var f,d=g.parseUShort(),S=m.parseUShort(),i=u.parseShort(),v=h.parseUShort(),U=S;d>=U;U+=1)0!==v?(c=h.offset+h.relativeOffset-2,c+=v,c+=2*(U-S),f=parse.getUShort(e,c),0!==f&&(f=f+i&65535)):f=U+i&65535,r.glyphIndexMap[U]=f;return r}function addSegment(e,a,t){e.segments.push({end:a,start:a,delta:-(a-t),offset:0})}function addTerminatorSegment(e){e.segments.push({end:65535,start:65535,delta:1,offset:0})}function makeCmapTable(e){var a,t=new table.Table("cmap",[{name:"version",type:"USHORT",value:0},{name:"numTables",type:"USHORT",value:1},{name:"platformID",type:"USHORT",value:3},{name:"encodingID",type:"USHORT",value:1},{name:"offset",type:"ULONG",value:12},{name:"format",type:"USHORT",value:4},{name:"length",type:"USHORT",value:0},{name:"language",type:"USHORT",value:0},{name:"segCountX2",type:"USHORT",value:0},{name:"searchRange",type:"USHORT",value:0},{name:"entrySelector",type:"USHORT",value:0},{name:"rangeShift",type:"USHORT",value:0}]);for(t.segments=[],a=0;a<e.length;a+=1){for(var r=e[a],n=0;n<r.unicodes.length;n+=1)addSegment(t,r.unicodes[n],a);t.segments=t.segments.sort(function(e,a){return e.start-a.start})}addTerminatorSegment(t);var s;s=t.segments.length,t.segCountX2=2*s,t.searchRange=2*Math.pow(2,Math.floor(Math.log(s)/Math.log(2))),t.entrySelector=Math.log(t.searchRange/2)/Math.log(2),t.rangeShift=t.segCountX2-t.searchRange;var l=[],o=[],p=[],g=[],m=[];for(a=0;s>a;a+=1){var u=t.segments[a];l=l.concat({name:"end_"+a,type:"USHORT",value:u.end}),o=o.concat({name:"start_"+a,type:"USHORT",value:u.start}),p=p.concat({name:"idDelta_"+a,type:"SHORT",value:u.delta}),g=g.concat({name:"idRangeOffset_"+a,type:"USHORT",value:u.offset}),void 0!==u.glyphId&&(m=m.concat({name:"glyph_"+a,type:"USHORT",value:u.glyphId}))}return t.fields=t.fields.concat(l),t.fields.push({name:"reservedPad",type:"USHORT",value:0}),t.fields=t.fields.concat(o),t.fields=t.fields.concat(p),t.fields=t.fields.concat(g),t.fields=t.fields.concat(m),t.length=14+2*l.length+2+2*o.length+2*p.length+2*g.length+2*m.length,t}var check=require("../check"),parse=require("../parse"),table=require("../table");exports.parse=parseCmapTable,exports.make=makeCmapTable;


},{"../check":1,"../parse":7,"../table":9}],12:[function(require,module,exports){
"use strict";function parseGlyphCoordinate(r,e,t,o,n){var a;return(e&o)>0?(a=r.parseByte(),0===(e&n)&&(a=-a),a=t+a):a=(e&n)>0?t:t+r.parseShort(),a}function parseGlyph(r,e,t,o){var n=new parse.Parser(r,e),a=new _glyph.Glyph({font:o,index:t});a.numberOfContours=n.parseShort(),a.xMin=n.parseShort(),a.yMin=n.parseShort(),a.xMax=n.parseShort(),a.yMax=n.parseShort();var s,p;if(a.numberOfContours>0){var u,i=a.endPointIndices=[];for(u=0;u<a.numberOfContours;u+=1)i.push(n.parseUShort());for(a.instructionLength=n.parseUShort(),a.instructions=[],u=0;u<a.instructionLength;u+=1)a.instructions.push(n.parseByte());var l=i[i.length-1]+1;for(s=[],u=0;l>u;u+=1)if(p=n.parseByte(),s.push(p),(8&p)>0)for(var h=n.parseByte(),f=0;h>f;f+=1)s.push(p),u+=1;if(check.argument(s.length===l,"Bad flags."),i.length>0){var y,c=[];if(l>0){for(u=0;l>u;u+=1)p=s[u],y={},y.onCurve=!!(1&p),y.lastPointOfContour=i.indexOf(u)>=0,c.push(y);var v=0;for(u=0;l>u;u+=1)p=s[u],y=c[u],y.x=parseGlyphCoordinate(n,p,v,2,16),v=y.x;var x=0;for(u=0;l>u;u+=1)p=s[u],y=c[u],y.y=parseGlyphCoordinate(n,p,x,4,32),x=y.y}a.points=c}else a.points=[]}else if(0===a.numberOfContours)a.points=[];else{a.isComposite=!0,a.points=[],a.components=[];for(var C=!0;C;){s=n.parseUShort();var g={glyphIndex:n.parseUShort(),xScale:1,scale01:0,scale10:0,yScale:1,dx:0,dy:0};(1&s)>0?(g.dx=n.parseShort(),g.dy=n.parseShort()):(g.dx=n.parseChar(),g.dy=n.parseChar()),(8&s)>0?g.xScale=g.yScale=n.parseF2Dot14():(64&s)>0?(g.xScale=n.parseF2Dot14(),g.yScale=n.parseF2Dot14()):(128&s)>0&&(g.xScale=n.parseF2Dot14(),g.scale01=n.parseF2Dot14(),g.scale10=n.parseF2Dot14(),g.yScale=n.parseF2Dot14()),a.components.push(g),C=!!(32&s)}}return a}function transformPoints(r,e){for(var t=[],o=0;o<r.length;o+=1){var n=r[o],a={x:e.xScale*n.x+e.scale01*n.y+e.dx,y:e.scale10*n.x+e.yScale*n.y+e.dy,onCurve:n.onCurve,lastPointOfContour:n.lastPointOfContour};t.push(a)}return t}function getContours(r){for(var e=[],t=[],o=0;o<r.length;o+=1){var n=r[o];t.push(n),n.lastPointOfContour&&(e.push(t),t=[])}return check.argument(0===t.length,"There are still points left in the current contour."),e}function getPath(r){var e=new path.Path;if(!r)return e;for(var t=getContours(r),o=0;o<t.length;o+=1){var n,a,s=t[o],p=s[0],u=s[s.length-1];p.onCurve?(n=null,a=!0):(p=u.onCurve?u:{x:(p.x+u.x)/2,y:(p.y+u.y)/2},n=p,a=!1),e.moveTo(p.x,p.y);for(var i=a?1:0;i<s.length;i+=1){var l=s[i],h=0===i?p:s[i-1];if(h.onCurve&&l.onCurve)e.lineTo(l.x,l.y);else if(h.onCurve&&!l.onCurve)n=l;else if(h.onCurve||l.onCurve){if(h.onCurve||!l.onCurve)throw new Error("Invalid state.");e.quadraticCurveTo(n.x,n.y,l.x,l.y),n=null}else{var f={x:(h.x+l.x)/2,y:(h.y+l.y)/2};e.quadraticCurveTo(h.x,h.y,f.x,f.y),n=l}}p!==u&&(n?e.quadraticCurveTo(n.x,n.y,p.x,p.y):e.lineTo(p.x,p.y))}return e.closePath(),e}function parseGlyfTable(r,e,t,o){var n,a=[];for(n=0;n<t.length-1;n+=1){var s=t[n],p=t[n+1];a.push(s!==p?parseGlyph(r,e+s,n,o):new _glyph.Glyph({font:o,index:n}))}for(n=0;n<a.length;n+=1){var u=a[n];if(u.isComposite)for(var i=0;i<u.components.length;i+=1){var l=u.components[i],h=a[l.glyphIndex];if(h.points){var f=transformPoints(h.points,l);u.points=u.points.concat(f)}}u.path=getPath(u.points)}return a}var check=require("../check"),_glyph=require("../glyph"),parse=require("../parse"),path=require("../path");exports.parse=parseGlyfTable;


},{"../check":1,"../glyph":5,"../parse":7,"../path":8}],13:[function(require,module,exports){
"use strict";function parseTaggedListTable(r,e){for(var a=new parse.Parser(r,e),s=a.parseUShort(),t=[],o=0;s>o;o++)t[a.parseTag()]={offset:a.parseUShort()};return t}function parseCoverageTable(r,e){var a=new parse.Parser(r,e),s=a.parseUShort(),t=a.parseUShort();if(1===s)return a.parseUShortList(t);if(2===s){for(var o=[];t--;)for(var p=a.parseUShort(),n=a.parseUShort(),f=a.parseUShort(),i=p;n>=i;i++)o[f++]=i;return o}}function parseClassDefTable(r,e){var a=new parse.Parser(r,e),s=a.parseUShort();if(1===s){var t=a.parseUShort(),o=a.parseUShort(),p=a.parseUShortList(o);return function(r){return p[r-t]||0}}if(2===s){for(var n=a.parseUShort(),f=[],i=[],h=[],S=0;n>S;S++)f[S]=a.parseUShort(),i[S]=a.parseUShort(),h[S]=a.parseUShort();return function(r){for(var e=0,a=f.length-1;a>e;){var s=e+a+1>>1;r<f[s]?a=s-1:e=s}return f[e]<=r&&r<=i[e]?h[e]||0:0}}}function parsePairPosSubTable(r,e){var a,s,t=new parse.Parser(r,e),o=t.parseUShort(),p=t.parseUShort(),n=parseCoverageTable(r,e+p),f=t.parseUShort(),i=t.parseUShort();if(4===f&&0===i){var h={};if(1===o){for(var S=t.parseUShort(),u=[],v=t.parseOffset16List(S),U=0;S>U;U++){var l=v[U],g=h[l];if(!g){g={},t.relativeOffset=l;for(var T=t.parseUShort();T--;){var c=t.parseUShort();f&&(a=t.parseShort()),i&&(s=t.parseShort()),g[c]=a}}u[n[U]]=g}return function(r,e){var a=u[r];return a?a[e]:void 0}}if(2===o){for(var b=t.parseUShort(),P=t.parseUShort(),L=t.parseUShort(),k=t.parseUShort(),d=parseClassDefTable(r,e+b),w=parseClassDefTable(r,e+P),O=[],C=0;L>C;C++)for(var G=O[C]=[],K=0;k>K;K++)f&&(a=t.parseShort()),i&&(s=t.parseShort()),G[K]=a;var V={};for(C=0;C<n.length;C++)V[n[C]]=1;return function(r,e){if(V[r]){var a=d(r),s=w(e),t=O[a];return t?t[s]:void 0}}}}}function parseLookupTable(r,e){var a=new parse.Parser(r,e),s=a.parseUShort(),t=a.parseUShort(),o=16&t,p=a.parseUShort(),n=a.parseOffset16List(p),f={lookupType:s,lookupFlag:t,markFilteringSet:o?a.parseUShort():-1};if(2===s){for(var i=[],h=0;p>h;h++)i.push(parsePairPosSubTable(r,e+n[h]));f.getKerningValue=function(r,e){for(var a=i.length;a--;){var s=i[a](r,e);if(void 0!==s)return s}return 0}}return f}function parseGposTable(r,e,a){var s=new parse.Parser(r,e),t=s.parseFixed();check.argument(1===t,"Unsupported GPOS table version."),parseTaggedListTable(r,e+s.parseUShort()),parseTaggedListTable(r,e+s.parseUShort());var o=s.parseUShort();s.relativeOffset=o;for(var p=s.parseUShort(),n=s.parseOffset16List(p),f=e+o,i=0;p>i;i++){var h=parseLookupTable(r,f+n[i]);2!==h.lookupType||a.getGposKerningValue||(a.getGposKerningValue=h.getKerningValue)}}var check=require("../check"),parse=require("../parse");exports.parse=parseGposTable;


},{"../check":1,"../parse":7}],14:[function(require,module,exports){
"use strict";function parseHeadTable(e,a){var r={},t=new parse.Parser(e,a);return r.version=t.parseVersion(),r.fontRevision=Math.round(1e3*t.parseFixed())/1e3,r.checkSumAdjustment=t.parseULong(),r.magicNumber=t.parseULong(),check.argument(1594834165===r.magicNumber,"Font header has wrong magic number."),r.flags=t.parseUShort(),r.unitsPerEm=t.parseUShort(),r.created=t.parseLongDateTime(),r.modified=t.parseLongDateTime(),r.xMin=t.parseShort(),r.yMin=t.parseShort(),r.xMax=t.parseShort(),r.yMax=t.parseShort(),r.macStyle=t.parseUShort(),r.lowestRecPPEM=t.parseUShort(),r.fontDirectionHint=t.parseShort(),r.indexToLocFormat=t.parseShort(),r.glyphDataFormat=t.parseShort(),r}function makeHeadTable(e){return new table.Table("head",[{name:"version",type:"FIXED",value:65536},{name:"fontRevision",type:"FIXED",value:65536},{name:"checkSumAdjustment",type:"ULONG",value:0},{name:"magicNumber",type:"ULONG",value:1594834165},{name:"flags",type:"USHORT",value:0},{name:"unitsPerEm",type:"USHORT",value:1e3},{name:"created",type:"LONGDATETIME",value:0},{name:"modified",type:"LONGDATETIME",value:0},{name:"xMin",type:"SHORT",value:0},{name:"yMin",type:"SHORT",value:0},{name:"xMax",type:"SHORT",value:0},{name:"yMax",type:"SHORT",value:0},{name:"macStyle",type:"USHORT",value:0},{name:"lowestRecPPEM",type:"USHORT",value:0},{name:"fontDirectionHint",type:"SHORT",value:2},{name:"indexToLocFormat",type:"SHORT",value:0},{name:"glyphDataFormat",type:"SHORT",value:0}],e)}var check=require("../check"),parse=require("../parse"),table=require("../table");exports.parse=parseHeadTable,exports.make=makeHeadTable;


},{"../check":1,"../parse":7,"../table":9}],15:[function(require,module,exports){
"use strict";function parseHheaTable(e,a){var r={},t=new parse.Parser(e,a);return r.version=t.parseVersion(),r.ascender=t.parseShort(),r.descender=t.parseShort(),r.lineGap=t.parseShort(),r.advanceWidthMax=t.parseUShort(),r.minLeftSideBearing=t.parseShort(),r.minRightSideBearing=t.parseShort(),r.xMaxExtent=t.parseShort(),r.caretSlopeRise=t.parseShort(),r.caretSlopeRun=t.parseShort(),r.caretOffset=t.parseShort(),t.relativeOffset+=8,r.metricDataFormat=t.parseShort(),r.numberOfHMetrics=t.parseUShort(),r}function makeHheaTable(e){return new table.Table("hhea",[{name:"version",type:"FIXED",value:65536},{name:"ascender",type:"FWORD",value:0},{name:"descender",type:"FWORD",value:0},{name:"lineGap",type:"FWORD",value:0},{name:"advanceWidthMax",type:"UFWORD",value:0},{name:"minLeftSideBearing",type:"FWORD",value:0},{name:"minRightSideBearing",type:"FWORD",value:0},{name:"xMaxExtent",type:"FWORD",value:0},{name:"caretSlopeRise",type:"SHORT",value:1},{name:"caretSlopeRun",type:"SHORT",value:0},{name:"caretOffset",type:"SHORT",value:0},{name:"reserved1",type:"SHORT",value:0},{name:"reserved2",type:"SHORT",value:0},{name:"reserved3",type:"SHORT",value:0},{name:"reserved4",type:"SHORT",value:0},{name:"metricDataFormat",type:"SHORT",value:0},{name:"numberOfHMetrics",type:"USHORT",value:0}],e)}var parse=require("../parse"),table=require("../table");exports.parse=parseHheaTable,exports.make=makeHheaTable;


},{"../parse":7,"../table":9}],16:[function(require,module,exports){
"use strict";function parseHmtxTable(e,a,r,t,s){for(var i,l,n=new parse.Parser(e,a),p=0;t>p;p+=1){r>p&&(i=n.parseUShort(),l=n.parseShort());var d=s[p];d.advanceWidth=i,d.leftSideBearing=l}}function makeHmtxTable(e){for(var a=new table.Table("hmtx",[]),r=0;r<e.length;r+=1){var t=e[r],s=t.advanceWidth||0,i=t.leftSideBearing||0;a.fields.push({name:"advanceWidth_"+r,type:"USHORT",value:s}),a.fields.push({name:"leftSideBearing_"+r,type:"SHORT",value:i})}return a}var parse=require("../parse"),table=require("../table");exports.parse=parseHmtxTable,exports.make=makeHmtxTable;


},{"../parse":7,"../table":9}],17:[function(require,module,exports){
"use strict";function parseKernTable(r,e){var a={},s=new parse.Parser(r,e),p=s.parseUShort();check.argument(0===p,"Unsupported kern table version."),s.skip("uShort",1);var t=s.parseUShort();check.argument(0===t,"Unsupported kern sub-table version."),s.skip("uShort",2);var o=s.parseUShort();s.skip("uShort",3);for(var n=0;o>n;n+=1){var h=s.parseUShort(),u=s.parseUShort(),c=s.parseShort();a[h+","+u]=c}return a}var check=require("../check"),parse=require("../parse");exports.parse=parseKernTable;


},{"../check":1,"../parse":7}],18:[function(require,module,exports){
"use strict";function parseLocaTable(r,a,e,s){for(var p=new parse.Parser(r,a),o=s?p.parseUShort:p.parseULong,t=[],c=0;e+1>c;c+=1){var n=o.call(p);s&&(n*=2),t.push(n)}return t}var parse=require("../parse");exports.parse=parseLocaTable;


},{"../parse":7}],19:[function(require,module,exports){
"use strict";function parseMaxpTable(e,a){var r={},s=new parse.Parser(e,a);return r.version=s.parseVersion(),r.numGlyphs=s.parseUShort(),1===r.version&&(r.maxPoints=s.parseUShort(),r.maxContours=s.parseUShort(),r.maxCompositePoints=s.parseUShort(),r.maxCompositeContours=s.parseUShort(),r.maxZones=s.parseUShort(),r.maxTwilightPoints=s.parseUShort(),r.maxStorage=s.parseUShort(),r.maxFunctionDefs=s.parseUShort(),r.maxInstructionDefs=s.parseUShort(),r.maxStackElements=s.parseUShort(),r.maxSizeOfInstructions=s.parseUShort(),r.maxComponentElements=s.parseUShort(),r.maxComponentDepth=s.parseUShort()),r}function makeMaxpTable(e){return new table.Table("maxp",[{name:"version",type:"FIXED",value:20480},{name:"numGlyphs",type:"USHORT",value:e}])}var parse=require("../parse"),table=require("../table");exports.parse=parseMaxpTable,exports.make=makeMaxpTable;


},{"../parse":7,"../table":9}],20:[function(require,module,exports){
"use strict";function parseNameTable(e,a){var r={},n=new parse.Parser(e,a);r.format=n.parseUShort();for(var t=n.parseUShort(),s=n.offset+n.parseUShort(),o=0,m=0;t>m;m++){var l=n.parseUShort(),p=n.parseUShort(),u=n.parseUShort(),i=n.parseUShort(),d=nameTableNames[i],c=n.parseUShort(),f=n.parseUShort();if(3===l&&1===p&&1033===u){for(var h=[],T=c/2,g=0;T>g;g++,f+=2)h[g]=parse.getShort(e,s+f);var S=String.fromCharCode.apply(null,h);d?r[d]=S:(o++,r["unknown"+o]=S)}}return 1===r.format&&(r.langTagCount=n.parseUShort()),r}function makeNameRecord(e,a,r,n,t,s){return new table.Table("NameRecord",[{name:"platformID",type:"USHORT",value:e},{name:"encodingID",type:"USHORT",value:a},{name:"languageID",type:"USHORT",value:r},{name:"nameID",type:"USHORT",value:n},{name:"length",type:"USHORT",value:t},{name:"offset",type:"USHORT",value:s}])}function addMacintoshNameRecord(e,a,r,n){var t=encode.STRING(r);return e.records.push(makeNameRecord(1,0,0,a,t.length,n)),e.strings.push(t),n+=t.length}function addWindowsNameRecord(e,a,r,n){var t=encode.UTF16(r);return e.records.push(makeNameRecord(3,1,1033,a,t.length,n)),e.strings.push(t),n+=t.length}function makeNameTable(e){var a=new table.Table("name",[{name:"format",type:"USHORT",value:0},{name:"count",type:"USHORT",value:0},{name:"stringOffset",type:"USHORT",value:0}]);a.records=[],a.strings=[];var r,n,t=0;for(r=0;r<nameTableNames.length;r+=1)void 0!==e[nameTableNames[r]]&&(n=e[nameTableNames[r]],t=addMacintoshNameRecord(a,r,n,t));for(r=0;r<nameTableNames.length;r+=1)void 0!==e[nameTableNames[r]]&&(n=e[nameTableNames[r]],t=addWindowsNameRecord(a,r,n,t));for(a.count=a.records.length,a.stringOffset=6+12*a.count,r=0;r<a.records.length;r+=1)a.fields.push({name:"record_"+r,type:"TABLE",value:a.records[r]});for(r=0;r<a.strings.length;r+=1)a.fields.push({name:"string_"+r,type:"LITERAL",value:a.strings[r]});return a}var encode=require("../types").encode,parse=require("../parse"),table=require("../table"),nameTableNames=["copyright","fontFamily","fontSubfamily","uniqueID","fullName","version","postScriptName","trademark","manufacturer","designer","description","manufacturerURL","designerURL","licence","licenceURL","reserved","preferredFamily","preferredSubfamily","compatibleFullName","sampleText","postScriptFindFontName","wwsFamily","wwsSubfamily"];exports.parse=parseNameTable,exports.make=makeNameTable;


},{"../parse":7,"../table":9,"../types":24}],21:[function(require,module,exports){
"use strict";function getUnicodeRange(e){for(var n=0;n<unicodeRanges.length;n+=1){var a=unicodeRanges[n];if(e>=a.begin&&e<a.end)return n}return-1}function parseOS2Table(e,n){var a={},i=new parse.Parser(e,n);a.version=i.parseUShort(),a.xAvgCharWidth=i.parseShort(),a.usWeightClass=i.parseUShort(),a.usWidthClass=i.parseUShort(),a.fsType=i.parseUShort(),a.ySubscriptXSize=i.parseShort(),a.ySubscriptYSize=i.parseShort(),a.ySubscriptXOffset=i.parseShort(),a.ySubscriptYOffset=i.parseShort(),a.ySuperscriptXSize=i.parseShort(),a.ySuperscriptYSize=i.parseShort(),a.ySuperscriptXOffset=i.parseShort(),a.ySuperscriptYOffset=i.parseShort(),a.yStrikeoutSize=i.parseShort(),a.yStrikeoutPosition=i.parseShort(),a.sFamilyClass=i.parseShort(),a.panose=[];for(var t=0;10>t;t++)a.panose[t]=i.parseByte();return a.ulUnicodeRange1=i.parseULong(),a.ulUnicodeRange2=i.parseULong(),a.ulUnicodeRange3=i.parseULong(),a.ulUnicodeRange4=i.parseULong(),a.achVendID=String.fromCharCode(i.parseByte(),i.parseByte(),i.parseByte(),i.parseByte()),a.fsSelection=i.parseUShort(),a.usFirstCharIndex=i.parseUShort(),a.usLastCharIndex=i.parseUShort(),a.sTypoAscender=i.parseShort(),a.sTypoDescender=i.parseShort(),a.sTypoLineGap=i.parseShort(),a.usWinAscent=i.parseUShort(),a.usWinDescent=i.parseUShort(),a.version>=1&&(a.ulCodePageRange1=i.parseULong(),a.ulCodePageRange2=i.parseULong()),a.version>=2&&(a.sxHeight=i.parseShort(),a.sCapHeight=i.parseShort(),a.usDefaultChar=i.parseUShort(),a.usBreakChar=i.parseUShort(),a.usMaxContent=i.parseUShort()),a}function makeOS2Table(e){return new table.Table("OS/2",[{name:"version",type:"USHORT",value:3},{name:"xAvgCharWidth",type:"SHORT",value:0},{name:"usWeightClass",type:"USHORT",value:0},{name:"usWidthClass",type:"USHORT",value:0},{name:"fsType",type:"USHORT",value:0},{name:"ySubscriptXSize",type:"SHORT",value:650},{name:"ySubscriptYSize",type:"SHORT",value:699},{name:"ySubscriptXOffset",type:"SHORT",value:0},{name:"ySubscriptYOffset",type:"SHORT",value:140},{name:"ySuperscriptXSize",type:"SHORT",value:650},{name:"ySuperscriptYSize",type:"SHORT",value:699},{name:"ySuperscriptXOffset",type:"SHORT",value:0},{name:"ySuperscriptYOffset",type:"SHORT",value:479},{name:"yStrikeoutSize",type:"SHORT",value:49},{name:"yStrikeoutPosition",type:"SHORT",value:258},{name:"sFamilyClass",type:"SHORT",value:0},{name:"bFamilyType",type:"BYTE",value:0},{name:"bSerifStyle",type:"BYTE",value:0},{name:"bWeight",type:"BYTE",value:0},{name:"bProportion",type:"BYTE",value:0},{name:"bContrast",type:"BYTE",value:0},{name:"bStrokeVariation",type:"BYTE",value:0},{name:"bArmStyle",type:"BYTE",value:0},{name:"bLetterform",type:"BYTE",value:0},{name:"bMidline",type:"BYTE",value:0},{name:"bXHeight",type:"BYTE",value:0},{name:"ulUnicodeRange1",type:"ULONG",value:0},{name:"ulUnicodeRange2",type:"ULONG",value:0},{name:"ulUnicodeRange3",type:"ULONG",value:0},{name:"ulUnicodeRange4",type:"ULONG",value:0},{name:"achVendID",type:"CHARARRAY",value:"XXXX"},{name:"fsSelection",type:"USHORT",value:0},{name:"usFirstCharIndex",type:"USHORT",value:0},{name:"usLastCharIndex",type:"USHORT",value:0},{name:"sTypoAscender",type:"SHORT",value:0},{name:"sTypoDescender",type:"SHORT",value:0},{name:"sTypoLineGap",type:"SHORT",value:0},{name:"usWinAscent",type:"USHORT",value:0},{name:"usWinDescent",type:"USHORT",value:0},{name:"ulCodePageRange1",type:"ULONG",value:0},{name:"ulCodePageRange2",type:"ULONG",value:0},{name:"sxHeight",type:"SHORT",value:0},{name:"sCapHeight",type:"SHORT",value:0},{name:"usDefaultChar",type:"USHORT",value:0},{name:"usBreakChar",type:"USHORT",value:0},{name:"usMaxContext",type:"USHORT",value:0}],e)}var parse=require("../parse"),table=require("../table"),unicodeRanges=[{begin:0,end:127},{begin:128,end:255},{begin:256,end:383},{begin:384,end:591},{begin:592,end:687},{begin:688,end:767},{begin:768,end:879},{begin:880,end:1023},{begin:11392,end:11519},{begin:1024,end:1279},{begin:1328,end:1423},{begin:1424,end:1535},{begin:42240,end:42559},{begin:1536,end:1791},{begin:1984,end:2047},{begin:2304,end:2431},{begin:2432,end:2559},{begin:2560,end:2687},{begin:2688,end:2815},{begin:2816,end:2943},{begin:2944,end:3071},{begin:3072,end:3199},{begin:3200,end:3327},{begin:3328,end:3455},{begin:3584,end:3711},{begin:3712,end:3839},{begin:4256,end:4351},{begin:6912,end:7039},{begin:4352,end:4607},{begin:7680,end:7935},{begin:7936,end:8191},{begin:8192,end:8303},{begin:8304,end:8351},{begin:8352,end:8399},{begin:8400,end:8447},{begin:8448,end:8527},{begin:8528,end:8591},{begin:8592,end:8703},{begin:8704,end:8959},{begin:8960,end:9215},{begin:9216,end:9279},{begin:9280,end:9311},{begin:9312,end:9471},{begin:9472,end:9599},{begin:9600,end:9631},{begin:9632,end:9727},{begin:9728,end:9983},{begin:9984,end:10175},{begin:12288,end:12351},{begin:12352,end:12447},{begin:12448,end:12543},{begin:12544,end:12591},{begin:12592,end:12687},{begin:43072,end:43135},{begin:12800,end:13055},{begin:13056,end:13311},{begin:44032,end:55215},{begin:55296,end:57343},{begin:67840,end:67871},{begin:19968,end:40959},{begin:57344,end:63743},{begin:12736,end:12783},{begin:64256,end:64335},{begin:64336,end:65023},{begin:65056,end:65071},{begin:65040,end:65055},{begin:65104,end:65135},{begin:65136,end:65279},{begin:65280,end:65519},{begin:65520,end:65535},{begin:3840,end:4095},{begin:1792,end:1871},{begin:1920,end:1983},{begin:3456,end:3583},{begin:4096,end:4255},{begin:4608,end:4991},{begin:5024,end:5119},{begin:5120,end:5759},{begin:5760,end:5791},{begin:5792,end:5887},{begin:6016,end:6143},{begin:6144,end:6319},{begin:10240,end:10495},{begin:40960,end:42127},{begin:5888,end:5919},{begin:66304,end:66351},{begin:66352,end:66383},{begin:66560,end:66639},{begin:118784,end:119039},{begin:119808,end:120831},{begin:1044480,end:1048573},{begin:65024,end:65039},{begin:917504,end:917631},{begin:6400,end:6479},{begin:6480,end:6527},{begin:6528,end:6623},{begin:6656,end:6687},{begin:11264,end:11359},{begin:11568,end:11647},{begin:19904,end:19967},{begin:43008,end:43055},{begin:65536,end:65663},{begin:65856,end:65935},{begin:66432,end:66463},{begin:66464,end:66527},{begin:66640,end:66687},{begin:66688,end:66735},{begin:67584,end:67647},{begin:68096,end:68191},{begin:119552,end:119647},{begin:73728,end:74751},{begin:119648,end:119679},{begin:7040,end:7103},{begin:7168,end:7247},{begin:7248,end:7295},{begin:43136,end:43231},{begin:43264,end:43311},{begin:43312,end:43359},{begin:43520,end:43615},{begin:65936,end:65999},{begin:66e3,end:66047},{begin:66208,end:66271},{begin:127024,end:127135}];exports.unicodeRanges=unicodeRanges,exports.getUnicodeRange=getUnicodeRange,exports.parse=parseOS2Table,exports.make=makeOS2Table;


},{"../parse":7,"../table":9}],22:[function(require,module,exports){
"use strict";function parsePostTable(e,a){var r,n={},s=new parse.Parser(e,a);switch(n.version=s.parseVersion(),n.italicAngle=s.parseFixed(),n.underlinePosition=s.parseShort(),n.underlineThickness=s.parseShort(),n.isFixedPitch=s.parseULong(),n.minMemType42=s.parseULong(),n.maxMemType42=s.parseULong(),n.minMemType1=s.parseULong(),n.maxMemType1=s.parseULong(),n.version){case 1:n.names=encoding.standardNames.slice();break;case 2:for(n.numberOfGlyphs=s.parseUShort(),n.glyphNameIndex=new Array(n.numberOfGlyphs),r=0;r<n.numberOfGlyphs;r++)n.glyphNameIndex[r]=s.parseUShort();for(n.names=[],r=0;r<n.numberOfGlyphs;r++)if(n.glyphNameIndex[r]>=encoding.standardNames.length){var p=s.parseChar();n.names.push(s.parseString(p))}break;case 2.5:for(n.numberOfGlyphs=s.parseUShort(),n.offset=new Array(n.numberOfGlyphs),r=0;r<n.numberOfGlyphs;r++)n.offset[r]=s.parseChar()}return n}function makePostTable(){return new table.Table("post",[{name:"version",type:"FIXED",value:196608},{name:"italicAngle",type:"FIXED",value:0},{name:"underlinePosition",type:"FWORD",value:0},{name:"underlineThickness",type:"FWORD",value:0},{name:"isFixedPitch",type:"ULONG",value:0},{name:"minMemType42",type:"ULONG",value:0},{name:"maxMemType42",type:"ULONG",value:0},{name:"minMemType1",type:"ULONG",value:0},{name:"maxMemType1",type:"ULONG",value:0}])}var encoding=require("../encoding"),parse=require("../parse"),table=require("../table");exports.parse=parsePostTable,exports.make=makePostTable;


},{"../encoding":3,"../parse":7,"../table":9}],23:[function(require,module,exports){
"use strict";function log2(e){return Math.log(e)/Math.log(2)|0}function computeCheckSum(e){for(;e.length%4!==0;)e.push(0);for(var a=0,n=0;n<e.length;n+=4)a+=(e[n]<<24)+(e[n+1]<<16)+(e[n+2]<<8)+e[n+3];return a%=Math.pow(2,32)}function makeTableRecord(e,a,n,r){return new table.Table("Table Record",[{name:"tag",type:"TAG",value:void 0!==e?e:""},{name:"checkSum",type:"ULONG",value:void 0!==a?a:0},{name:"offset",type:"ULONG",value:void 0!==n?n:0},{name:"length",type:"ULONG",value:void 0!==r?r:0}])}function makeSfntTable(e){var a=new table.Table("sfnt",[{name:"version",type:"TAG",value:"OTTO"},{name:"numTables",type:"USHORT",value:0},{name:"searchRange",type:"USHORT",value:0},{name:"entrySelector",type:"USHORT",value:0},{name:"rangeShift",type:"USHORT",value:0}]);a.tables=e,a.numTables=e.length;var n=Math.pow(2,log2(a.numTables));a.searchRange=16*n,a.entrySelector=log2(n),a.rangeShift=16*a.numTables-a.searchRange;for(var r=[],t=[],i=a.sizeOf()+makeTableRecord().sizeOf()*a.numTables;i%4!==0;)i+=1,t.push({name:"padding",type:"BYTE",value:0});for(var l=0;l<e.length;l+=1){var s=e[l];check.argument(4===s.tableName.length,"Table name"+s.tableName+" is invalid.");var m=s.sizeOf(),u=makeTableRecord(s.tableName,computeCheckSum(s.encode()),i,m);for(r.push({name:u.tag+" Table Record",type:"TABLE",value:u}),t.push({name:s.tableName+" table",type:"TABLE",value:s}),i+=m,check.argument(!isNaN(i),"Something went wrong calculating the offset.");i%4!==0;)i+=1,t.push({name:"padding",type:"BYTE",value:0})}return r.sort(function(e,a){return e.value.tag>a.value.tag?1:-1}),a.fields=a.fields.concat(r),a.fields=a.fields.concat(t),a}function metricsForChar(e,a,n){for(var r=0;r<a.length;r+=1){var t=e.charToGlyphIndex(a[r]);if(t>0){var i=e.glyphs[t];return i.getMetrics()}}return n}function average(e){for(var a=0,n=0;n<e.length;n+=1)a+=e[n];return a/e.length}function fontToSfntTable(e){for(var a=[],n=[],r=[],t=[],i=[],l=[],s=[],m=null,u=0,c=0,h=0,o=0,d=0,p=0;p<e.glyphs.length;p+=1){var f=e.glyphs[p],g=0|f.unicode;(m>g||null===m)&&(m=g),g>u&&(u=g);var y=os2.getUnicodeRange(g);if(32>y)c|=1<<y;else if(64>y)h|=1<<y-32;else if(96>y)o|=1<<y-64;else{if(!(123>y))throw new Error("Unicode ranges bits > 123 are reserved for internal usage");d|=1<<y-96}if(".notdef"!==f.name){var v=f.getMetrics();a.push(v.xMin),n.push(v.yMin),r.push(v.xMax),t.push(v.yMax),l.push(v.leftSideBearing),s.push(v.rightSideBearing),i.push(f.advanceWidth)}}var x={xMin:Math.min.apply(null,a),yMin:Math.min.apply(null,n),xMax:Math.max.apply(null,r),yMax:Math.max.apply(null,t),advanceWidthMax:Math.max.apply(null,i),advanceWidthAvg:average(i),minLeftSideBearing:Math.min.apply(null,l),maxLeftSideBearing:Math.max.apply(null,l),minRightSideBearing:Math.min.apply(null,s)};x.ascender=void 0!==e.ascender?e.ascender:x.yMax,x.descender=void 0!==e.descender?e.descender:x.yMin;var M=head.make({unitsPerEm:e.unitsPerEm,xMin:x.xMin,yMin:x.yMin,xMax:x.xMax,yMax:x.yMax}),T=hhea.make({ascender:x.ascender,descender:x.descender,advanceWidthMax:x.advanceWidthMax,minLeftSideBearing:x.minLeftSideBearing,minRightSideBearing:x.minRightSideBearing,xMaxExtent:x.maxLeftSideBearing+(x.xMax-x.xMin),numberOfHMetrics:e.glyphs.length}),S=maxp.make(e.glyphs.length),b=os2.make({xAvgCharWidth:Math.round(x.advanceWidthAvg),usWeightClass:500,usWidthClass:5,usFirstCharIndex:m,usLastCharIndex:u,ulUnicodeRange1:c,ulUnicodeRange2:h,ulUnicodeRange3:o,ulUnicodeRange4:d,sTypoAscender:x.ascender,sTypoDescender:x.descender,sTypoLineGap:0,usWinAscent:x.ascender,usWinDescent:-x.descender,sxHeight:metricsForChar(e,"xyvw",{yMax:0}).yMax,sCapHeight:metricsForChar(e,"HIKLEFJMNTZBDPRAGOQSUVWXY",x).yMax,usBreakChar:e.hasChar(" ")?32:0}),k=hmtx.make(e.glyphs),R=cmap.make(e.glyphs),N=e.familyName+" "+e.styleName,U=e.familyName.replace(/\s/g,"")+"-"+e.styleName,L=_name.make({copyright:e.copyright,fontFamily:e.familyName,fontSubfamily:e.styleName,uniqueID:e.manufacturer+":"+N,fullName:N,version:e.version,postScriptName:U,trademark:e.trademark,manufacturer:e.manufacturer,designer:e.designer,description:e.description,manufacturerURL:e.manufacturerURL,designerURL:e.designerURL,license:e.license,licenseURL:e.licenseURL,preferredFamily:e.familyName,preferredSubfamily:e.styleName}),C=post.make(),B=cff.make(e.glyphs,{version:e.version,fullName:N,familyName:e.familyName,weightName:e.styleName,postScriptName:U}),O=[M,T,S,b,L,R,C,B,k],w=makeSfntTable(O),q=w.encode(),W=computeCheckSum(q),A=w.fields,E=!1;for(p=0;p<A.length;p+=1)if("head table"===A[p].name){A[p].value.checkSumAdjustment=2981146554-W,E=!0;break}if(!E)throw new Error("Could not find head table with checkSum to adjust.");return w}var check=require("../check"),table=require("../table"),cmap=require("./cmap"),cff=require("./cff"),head=require("./head"),hhea=require("./hhea"),hmtx=require("./hmtx"),maxp=require("./maxp"),_name=require("./name"),os2=require("./os2"),post=require("./post");exports.computeCheckSum=computeCheckSum,exports.make=makeSfntTable,exports.fontToTable=fontToSfntTable;


},{"../check":1,"../table":9,"./cff":10,"./cmap":11,"./head":14,"./hhea":15,"./hmtx":16,"./maxp":19,"./name":20,"./os2":21,"./post":22}],24:[function(require,module,exports){
"use strict";function constant(e){return function(){return e}}var check=require("./check"),LIMIT16=32768,LIMIT32=2147483648,decode={},encode={},sizeOf={};encode.BYTE=function(e){return check.argument(e>=0&&255>=e,"Byte value should be between 0 and 255."),[e]},sizeOf.BYTE=constant(1),encode.CHAR=function(e){return[e.charCodeAt(0)]},sizeOf.BYTE=constant(1),encode.CHARARRAY=function(e){for(var n=[],o=0;o<e.length;o+=1)n.push(e.charCodeAt(o));return n},sizeOf.CHARARRAY=function(e){return e.length},encode.USHORT=function(e){return[e>>8&255,255&e]},sizeOf.USHORT=constant(2),encode.SHORT=function(e){return e>=LIMIT16&&(e=-(2*LIMIT16-e)),[e>>8&255,255&e]},sizeOf.SHORT=constant(2),encode.UINT24=function(e){return[e>>16&255,e>>8&255,255&e]},sizeOf.UINT24=constant(3),encode.ULONG=function(e){return[e>>24&255,e>>16&255,e>>8&255,255&e]},sizeOf.ULONG=constant(4),encode.LONG=function(e){return e>=LIMIT32&&(e=-(2*LIMIT32-e)),[e>>24&255,e>>16&255,e>>8&255,255&e]},sizeOf.LONG=constant(4),encode.FIXED=encode.ULONG,sizeOf.FIXED=sizeOf.ULONG,encode.FWORD=encode.SHORT,sizeOf.FWORD=sizeOf.SHORT,encode.UFWORD=encode.USHORT,sizeOf.UFWORD=sizeOf.USHORT,encode.LONGDATETIME=function(){return[0,0,0,0,0,0,0,0]},sizeOf.LONGDATETIME=constant(8),encode.TAG=function(e){return check.argument(4===e.length,"Tag should be exactly 4 ASCII characters."),[e.charCodeAt(0),e.charCodeAt(1),e.charCodeAt(2),e.charCodeAt(3)]},sizeOf.TAG=constant(4),encode.Card8=encode.BYTE,sizeOf.Card8=sizeOf.BYTE,encode.Card16=encode.USHORT,sizeOf.Card16=sizeOf.USHORT,encode.OffSize=encode.BYTE,sizeOf.OffSize=sizeOf.BYTE,encode.SID=encode.USHORT,sizeOf.SID=sizeOf.USHORT,encode.NUMBER=function(e){return e>=-107&&107>=e?[e+139]:e>=108&&1131>=e?(e-=108,[(e>>8)+247,255&e]):e>=-1131&&-108>=e?(e=-e-108,[(e>>8)+251,255&e]):e>=-32768&&32767>=e?encode.NUMBER16(e):encode.NUMBER32(e)},sizeOf.NUMBER=function(e){return encode.NUMBER(e).length},encode.NUMBER16=function(e){return[28,e>>8&255,255&e]},sizeOf.NUMBER16=constant(2),encode.NUMBER32=function(e){return[29,e>>24&255,e>>16&255,e>>8&255,255&e]},sizeOf.NUMBER32=constant(4),encode.NAME=encode.CHARARRAY,sizeOf.NAME=sizeOf.CHARARRAY,encode.STRING=encode.CHARARRAY,sizeOf.STRING=sizeOf.CHARARRAY,encode.UTF16=function(e){for(var n=[],o=0;o<e.length;o+=1)n.push(0),n.push(e.charCodeAt(o));return n},sizeOf.UTF16=function(e){return 2*e.length},encode.INDEX=function(e){var n,o=1,t=[o],c=[],r=0;for(n=0;n<e.length;n+=1){var f=encode.OBJECT(e[n]);Array.prototype.push.apply(c,f),r+=f.length,o+=f.length,t.push(o)}if(0===c.length)return[0,0];var d=[],i=1+Math.floor(Math.log(r)/Math.log(2))/8|0,u=[void 0,encode.BYTE,encode.USHORT,encode.UINT24,encode.ULONG][i];for(n=0;n<t.length;n+=1){var a=u(t[n]);Array.prototype.push.apply(d,a)}return Array.prototype.concat(encode.Card16(e.length),encode.OffSize(i),d,c)},sizeOf.INDEX=function(e){return encode.INDEX(e).length},encode.DICT=function(e){for(var n=[],o=Object.keys(e),t=o.length,c=0;t>c;c+=1){var r=parseInt(o[c],0),f=e[r];n=n.concat(encode.OPERAND(f.value,f.type)),n=n.concat(encode.OPERATOR(r))}return n},sizeOf.DICT=function(e){return encode.DICT(e).length},encode.OPERATOR=function(e){return 1200>e?[e]:[12,e-1200]},encode.OPERAND=function(e,n){var o=[];if(Array.isArray(n))for(var t=0;t<n.length;t+=1)check.argument(e.length===n.length,"Not enough arguments given for type"+n),o=o.concat(encode.OPERAND(e[t],n[t]));else o=o.concat("SID"===n?encode.NUMBER(e):"offset"===n?encode.NUMBER32(e):encode.NUMBER(e));return o},encode.OP=encode.BYTE,sizeOf.OP=sizeOf.BYTE;var wmm="function"==typeof WeakMap&&new WeakMap;encode.CHARSTRING=function(e){if(wmm&&wmm.has(e))return wmm.get(e);for(var n=[],o=e.length,t=0;o>t;t+=1){var c=e[t];n=n.concat(encode[c.type](c.value))}return wmm&&wmm.set(e,n),n},sizeOf.CHARSTRING=function(e){return encode.CHARSTRING(e).length},encode.OBJECT=function(e){var n=encode[e.type];return check.argument(void 0!==n,"No encoding function for type "+e.type),n(e.value)},encode.TABLE=function(e){for(var n=[],o=e.fields.length,t=0;o>t;t+=1){var c=e.fields[t],r=encode[c.type];check.argument(void 0!==r,"No encoding function for field type "+c.type);var f=e[c.name];void 0===f&&(f=c.value);var d=r(f);n=n.concat(d)}return n},encode.LITERAL=function(e){return e},sizeOf.LITERAL=function(e){return e.length},exports.decode=decode,exports.encode=encode,exports.sizeOf=sizeOf;


},{"./check":1}]},{},[6])(6)
});<|MERGE_RESOLUTION|>--- conflicted
+++ resolved
@@ -1,8 +1,4 @@
-<<<<<<< HEAD
 /*! p5.js v0.4.5 June 08, 2015 */
-=======
-/*! p5.js v0.4.5 June 07, 2015 */
->>>>>>> 7a4f38bf
 (function (root, factory) {
   if (typeof define === 'function' && define.amd)
     define('p5', [], function () { return (root.returnExportsGlobal = factory());});
