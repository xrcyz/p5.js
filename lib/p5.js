--- conflicted
+++ resolved
@@ -310,6 +310,47 @@
     }.bind(this);
     return p5;
   }({}, shim, constants);
+var p5Color = function (require, core, constants) {
+    var p5 = core;
+    var constants = constants;
+    p5.Color = function () {
+      var pInst = arguments[0];
+      var vals = arguments[1];
+      var isRGB = pInst._colorMode === constants.RGB;
+      var maxArr = isRGB ? pInst._maxRGB : pInst._maxHSB;
+      var r, g, b, a;
+      if (vals.length >= 3) {
+        r = vals[0];
+        g = vals[1];
+        b = vals[2];
+        a = typeof vals[3] === 'number' ? vals[3] : maxArr[3];
+      } else {
+        if (isRGB) {
+          r = g = b = vals[0];
+        } else {
+          r = b = vals[0];
+          g = 0;
+        }
+        a = typeof vals[1] === 'number' ? vals[1] : maxArr[3];
+      }
+      if (!isRGB) {
+        this.hsba = [
+          r,
+          g,
+          b,
+          a
+        ];
+      }
+      this.rgba = pInst.getNormalizedColor([
+        r,
+        g,
+        b,
+        a
+      ]);
+      this.colorString = pInst.getColorString(this.rgba);
+    };
+    return p5.Color;
+  }({}, core, constants);
 var p5Element = function (require, core) {
     var p5 = core;
     p5.Element = function (elt, pInst) {
@@ -1082,25 +1123,24 @@
     };
     return p5.Vector;
   }({}, core, polargeometry, constants);
-var colorcreating_reading = function (require, core, constants) {
+var colorcreating_reading = function (require, core) {
     'use strict';
     var p5 = core;
-    var constants = constants;
     p5.prototype.alpha = function (c) {
-      if (!c.isColor) {
-        c = this.color(c);
+      if (!c instanceof p5.Color) {
+        throw new Error('Needs p5.Color as argument.');
       }
       return c.rgba[3];
     };
     p5.prototype.blue = function (c) {
-      if (!c.isColor) {
-        c = this.color(c);
+      if (!c instanceof p5.Color) {
+        throw new Error('Needs p5.Color as argument.');
       }
       return c.rgba[2];
     };
     p5.prototype.brightness = function (c) {
-      if (!c.isColor) {
-        c = this.color(c);
+      if (!c instanceof p5.Color) {
+        throw new Error('Needs p5.Color as argument.');
       }
       if (!c.hsba) {
         c.hsba = rgb2hsv(c.rgba[0], c.rgba[1], c.rgba[2]).concat(c.rgba[3]);
@@ -1108,52 +1148,17 @@
       return c.hsba[2];
     };
     p5.prototype.color = function () {
-      var c = {};
-      c.isColor = true;
-      var args = arguments;
-      var isRGB = this._colorMode === constants.RGB;
-      var maxArr = isRGB ? this._maxRGB : this._maxHSB;
-      var r, g, b, a;
-      if (args.length >= 3) {
-        r = args[0];
-        g = args[1];
-        b = args[2];
-        a = typeof args[3] === 'number' ? args[3] : maxArr[3];
-      } else {
-        if (isRGB) {
-          r = g = b = args[0];
-        } else {
-          r = b = args[0];
-          g = 0;
-        }
-        a = typeof args[1] === 'number' ? args[1] : maxArr[3];
-      }
-      if (!isRGB) {
-        c.hsba = [
-          r,
-          g,
-          b,
-          a
-        ];
-      }
-      c.rgba = this.getNormalizedColor([
-        r,
-        g,
-        b,
-        a
-      ]);
-      c.colorString = this.getColorString(c.rgba);
-      return c;
+      return new p5.Color(this, arguments);
     };
     p5.prototype.green = function (c) {
-      if (!c.isColor) {
-        c = this.color(c);
+      if (!c instanceof p5.Color) {
+        throw new Error('Needs p5.Color as argument.');
       }
       return c.rgba[1];
     };
     p5.prototype.hue = function (c) {
-      if (!c.isColor) {
-        c = this.color(c);
+      if (!c instanceof p5.Color) {
+        throw new Error('Needs p5.Color as argument.');
       }
       if (!c.hsba) {
         c.hsba = rgb2hsv(c.rgba[0], c.rgba[1], c.rgba[2]).concat(c.rgba[3]);
@@ -1172,14 +1177,14 @@
       }
     };
     p5.prototype.red = function (c) {
-      if (!c.isColor) {
-        c = this.color(c);
+      if (!c instanceof p5.Color) {
+        throw new Error('Needs p5.Color as argument.');
       }
       return c.rgba[0];
     };
     p5.prototype.saturation = function (c) {
-      if (!c.isColor) {
-        c = this.color(c);
+      if (!c instanceof p5.Color) {
+        throw new Error('Needs p5.Color as argument.');
       }
       if (!c.hsba) {
         c.hsba = rgb2hsv(c.rgba[0], c.rgba[1], c.rgba[2]).concat(c.rgba[3]);
@@ -1225,7 +1230,7 @@
       ];
     }
     return p5;
-  }({}, core, constants);
+  }({}, core);
 var colorsetting = function (require, core, constants) {
     'use strict';
     var p5 = core;
@@ -1246,22 +1251,14 @@
       255
     ];
     p5.prototype.background = function () {
-<<<<<<< HEAD
       if (arguments[0] instanceof p5.Image) {
         this.image(arguments[0], 0, 0, this.width, this.height);
       } else {
-        var c = this.getNormalizedColor(arguments);
         var curFill = this.canvas.getContext('2d').fillStyle;
-        this.canvas.getContext('2d').fillStyle = this.getCSSRGBAColor(c);
+        this.canvas.getContext('2d').fillStyle = this.getColor(arguments);
         this.canvas.getContext('2d').fillRect(0, 0, this.width, this.height);
         this.canvas.getContext('2d').fillStyle = curFill;
       }
-=======
-      var curFill = this.canvas.getContext('2d').fillStyle;
-      this.canvas.getContext('2d').fillStyle = this.getColor(arguments);
-      this.canvas.getContext('2d').fillRect(0, 0, this.width, this.height);
-      this.canvas.getContext('2d').fillStyle = curFill;
->>>>>>> cb7ee2c0
     };
     p5.prototype.clear = function () {
       this.canvas.width = this.canvas.width;
@@ -1400,7 +1397,7 @@
       return 'rgba(' + a[0] + ',' + a[1] + ',' + a[2] + ',' + alpha + ')';
     };
     p5.prototype.getColor = function (args) {
-      if (args[0].isColor) {
+      if (args[0] instanceof p5.Color) {
         return args[0].colorString;
       } else {
         var c = this.getNormalizedColor(args);
@@ -2745,8 +2742,8 @@
     var p5 = core;
     p5.prototype.abs = Math.abs;
     p5.prototype.ceil = Math.ceil;
-    p5.prototype.constrain = function (amt, low, high) {
-      return this.max(this.min(amt, high), low);
+    p5.prototype.constrain = function (n, low, high) {
+      return n > high ? high : n < low ? low : n;
     };
     p5.prototype.dist = function (x1, y1, x2, y2) {
       var xs = x2 - x1;
@@ -3880,7 +3877,7 @@
     };
     return p5;
   }({}, core, canvas);
-var src_app = function (require, core, p5Element, p5Graphics, p5Image, p5Vector, colorcreating_reading, colorsetting, constants, dataarray_functions, datastring_functions, environment, imageimage, imageloading_displaying, imagepixels, inputfiles, inputkeyboard, inputmouse, inputtime_date, inputtouch, mathmath, mathcalculation, mathrandom, mathnoise, mathtrigonometry, outputfiles, outputimage, outputtext_area, renderingrendering, shape2d_primitives, shapeattributes, shapecurves, shapevertex, structure, transform, typographyattributes, typographyloading_displaying) {
+var src_app = function (require, core, p5Color, p5Element, p5Graphics, p5Image, p5Vector, colorcreating_reading, colorsetting, constants, dataarray_functions, datastring_functions, environment, imageimage, imageloading_displaying, imagepixels, inputfiles, inputkeyboard, inputmouse, inputtime_date, inputtouch, mathmath, mathcalculation, mathrandom, mathnoise, mathtrigonometry, outputfiles, outputimage, outputtext_area, renderingrendering, shape2d_primitives, shapeattributes, shapecurves, shapevertex, structure, transform, typographyattributes, typographyloading_displaying) {
     'use strict';
     var p5 = core;
     var _globalInit = function () {
@@ -3897,4 +3894,4 @@
     }
     window.p5 = p5;
     return p5;
-  }({}, core, p5Element, p5Graphics, p5Image, p5Vector, colorcreating_reading, colorsetting, constants, dataarray_functions, datastring_functions, environment, imageimage, imageloading_displaying, imagepixels, inputfiles, inputkeyboard, inputmouse, inputtime_date, inputtouch, mathmath, mathcalculation, mathrandom, mathnoise, mathtrigonometry, outputfiles, outputimage, outputtext_area, renderingrendering, shape2d_primitives, shapeattributes, shapecurves, shapevertex, structure, transform, typographyattributes, typographyloading_displaying);+  }({}, core, p5Color, p5Element, p5Graphics, p5Image, p5Vector, colorcreating_reading, colorsetting, constants, dataarray_functions, datastring_functions, environment, imageimage, imageloading_displaying, imagepixels, inputfiles, inputkeyboard, inputmouse, inputtime_date, inputtouch, mathmath, mathcalculation, mathrandom, mathnoise, mathtrigonometry, outputfiles, outputimage, outputtext_area, renderingrendering, shape2d_primitives, shapeattributes, shapecurves, shapevertex, structure, transform, typographyattributes, typographyloading_displaying);