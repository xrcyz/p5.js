--- conflicted
+++ resolved
@@ -2742,11 +2742,6 @@
         }
         window.p5 = p5;
         window.PVector = PVector;
-<<<<<<< HEAD
-        return Processing;
-    }({}, core, mathpvector, colorcreating_reading, colorsetting, dataarray_functions, datastring_functions, dommanipulate, dompelement, environment, image, imageloading_displaying, inputfiles, inputkeyboard, inputmouse, inputtime_date, inputtouch, mathcalculation, mathrandom, mathnoise, mathtrigonometry, outputfiles, outputimage, outputtext_area, shape2d_primitives, shapeattributes, shapecurves, shapevertex, structure, transform, typographyattributes, typographyloading_displaying);
-=======
         return p5;
     }({}, core, mathpvector, colorcreating_reading, colorsetting, dataarray_functions, datastring_functions, dommanipulate, dompelement, environment, image, imageloading_displaying, inputfiles, inputkeyboard, inputmouse, inputtime_date, inputtouch, mathcalculation, mathrandom, mathtrigonometry, outputfiles, outputimage, outputtext_area, shape2d_primitives, shapeattributes, shapecurves, shapevertex, structure, transform, typographyattributes, typographyloading_displaying);
->>>>>>> 82c58e90
 }());